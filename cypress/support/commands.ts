--- conflicted
+++ resolved
@@ -51,32 +51,28 @@
   });
 });
 
-<<<<<<< HEAD
-Cypress.Commands.add('setupSMTP', () => {
+Cypress.Commands.add("setupSMTP", () => {
   const body = {
     smtp_settings: {
-      authentication_type: 'authtype_none',
+      authentication_type: "authtype_none",
       enable_smtp: true,
       port: 1025,
-      sender_address: 'gabriel+dev@fleetdm.com',
-      server: 'localhost',
+      sender_address: "gabriel+dev@fleetdm.com",
+      server: "localhost",
     },
   };
 
   cy.request({
-    url: '/api/v1/fleet/config',
-    method: 'PATCH',
+    url: "/api/v1/fleet/config",
+    method: "PATCH",
     body,
     auth: {
-      bearer: window.localStorage.getItem('KOLIDE::auth_token'),
+      bearer: window.localStorage.getItem("KOLIDE::auth_token"),
     },
   });
 });
 
-Cypress.Commands.add('setupSSO', (enable_idp_login = false) => {
-=======
 Cypress.Commands.add("setupSSO", (enable_idp_login = false) => {
->>>>>>> 7e85d71d
   const body = {
     sso_settings: {
       enable_sso: true,
