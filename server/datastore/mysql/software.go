package mysql

import (
	"context"
	"database/sql"
	"errors"
	"fmt"
	"sort"
	"strings"
	"time"

	"github.com/doug-martin/goqu/v9"
	_ "github.com/doug-martin/goqu/v9/dialect/mysql"
	"github.com/fleetdm/fleet/v4/server/contexts/ctxerr"
	"github.com/fleetdm/fleet/v4/server/fleet"
	"github.com/jmoiron/sqlx"
)

const (
	maxSoftwareNameLen             = 255
	maxSoftwareVersionLen          = 255
	maxSoftwareSourceLen           = 64
	maxSoftwareBundleIdentifierLen = 255

	maxSoftwareReleaseLen = 64
	maxSoftwareVendorLen  = 32
	maxSoftwareArchLen    = 16
)

func truncateString(str string, length int) string {
	if len(str) > length {
		return str[:length]
	}
	return str
}

func uniqueStringToSoftware(s string) fleet.Software {
	parts := strings.Split(s, fleet.SoftwareFieldSeparator)

	// Release, Vendor and Arch fields were added on a migration,
	// If one of them is defined, then they are included in the string.
	var release, vendor, arch string
	if len(parts) > 4 {
		release = truncateString(parts[4], maxSoftwareReleaseLen)
		vendor = truncateString(parts[5], maxSoftwareVendorLen)
		arch = truncateString(parts[6], maxSoftwareArchLen)
	}

	return fleet.Software{
		Name:             truncateString(parts[0], maxSoftwareNameLen),
		Version:          truncateString(parts[1], maxSoftwareVersionLen),
		Source:           truncateString(parts[2], maxSoftwareSourceLen),
		BundleIdentifier: truncateString(parts[3], maxSoftwareBundleIdentifierLen),

		Release: release,
		Vendor:  vendor,
		Arch:    arch,
	}
}

func softwareSliceToMap(softwares []fleet.Software) map[string]fleet.Software {
	result := make(map[string]fleet.Software)
	for _, s := range softwares {
		result[s.ToUniqueStr()] = s
	}
	return result
}

func (ds *Datastore) UpdateHostSoftware(ctx context.Context, hostID uint, software []fleet.Software) (*fleet.UpdateHostSoftwareDBResult, error) {
	var result *fleet.UpdateHostSoftwareDBResult
	err := ds.withRetryTxx(ctx, func(tx sqlx.ExtContext) error {
		r, err := applyChangesForNewSoftwareDB(ctx, tx, hostID, software, ds.minLastOpenedAtDiff)
		result = r
		return err
	})
	return result, err
}

func (ds *Datastore) UpdateHostSoftwareInstalledPaths(
	ctx context.Context,
	hostID uint,
	reported map[string]struct{},
	mutationResults *fleet.UpdateHostSoftwareDBResult,
) error {
<<<<<<< HEAD
	stored, err := ds.getHostSoftwareInstalledPaths(
		ctx,
		hostID,
		func(s fleet.Software) string { return s.ToUniqueStr() },
	)
=======
	currS := mutationResults.CurrInstalled()

	hsip, err := ds.getHostSoftwareInstalledPaths(ctx, hostID)
>>>>>>> 10c34b2f
	if err != nil {
		return err
	}

	toI, toD, err := hostSoftwareInstalledPathsDelta(hostID, reported, hsip, currS)
	if err != nil {
		return err
	}

	if len(toI) == 0 && len(toD) == 0 {
		// Nothing to do ...
		return nil
	}

	return ds.withRetryTxx(ctx, func(tx sqlx.ExtContext) error {
		if err := deleteHostSoftwareInstalledPaths(ctx, tx, toD); err != nil {
			return err
		}

		if err := insertHostSoftwareInstalledPaths(ctx, tx, toI); err != nil {
			return err
		}

		return nil
	})
}

// getHostSoftwareInstalledPaths returns all SoftwareInstalledPaths for the given hostID grouped by
// 'grouper'.
func (ds *Datastore) getHostSoftwareInstalledPaths(
	ctx context.Context,
	hostID uint,
	grouper func(s fleet.Software) string,
) (
	[]fleet.HostSoftwareInstalledPath,
	error,
) {
	stmt := `
		SELECT t.id, t.host_id, t.software_id, t.installed_path
		FROM host_software_installed_paths t
		WHERE t.host_id = ?
	`

	var result []fleet.HostSoftwareInstalledPath
	if err := sqlx.SelectContext(ctx, ds.reader, &result, stmt, hostID); err != nil {
		return nil, err
	}

<<<<<<< HEAD
	result := make(map[string]fleet.HostSoftwareInstalledPath, len(qResult))
	for _, s := range qResult {
		result[grouper(s.Software)] = fleet.HostSoftwareInstalledPath{
			HostID:        hostID,
			SoftwareID:    s.ID,
			InstalledPath: s.InstalledPath,
		}
	}
=======
>>>>>>> 10c34b2f
	return result, nil
}

// hostSoftwareInstalledPathsDelta returns what should be inserted and deleted to keep the
// 'host_software_installed_paths' table in-sync with the osquery reported query results.
// 'reported' is a set of 'installed_path-software.UniqueStr' strings, built from the osquery
// results.
// 'stored' contains all 'host_software_installed_paths' rows for the given host.
// 'hostSoftware' contains the current software installed on the host.
func hostSoftwareInstalledPathsDelta(
	hostID uint,
	reported map[string]struct{},
	stored []fleet.HostSoftwareInstalledPath,
	hostSoftware []fleet.Software,
) (
	toInsert []fleet.HostSoftwareInstalledPath,
	toDelete []uint,
	err error,
) {
	if len(reported) != 0 && len(hostSoftware) == 0 {
		// Error condition, something reported implies that the host has some software
		err = fmt.Errorf("software installed paths for host %d were reported but host contains no software", hostID)
		return
	}

	sIDLookup := map[uint]fleet.Software{}
	for _, s := range hostSoftware {
		sIDLookup[s.ID] = s
	}

	sUnqStrLook := map[string]fleet.Software{}
	for _, s := range hostSoftware {
		sUnqStrLook[s.ToUniqueStr()] = s
	}

	iSPathLookup := make(map[string]fleet.HostSoftwareInstalledPath)
	for _, r := range stored {
		s, ok := sIDLookup[r.SoftwareID]
		// Software currently not found on the host, should be deleted ...
		if !ok {
			toDelete = append(toDelete, r.ID)
			continue
		}

		key := fmt.Sprintf("%s%s%s", r.InstalledPath, fleet.SoftwareFieldSeparator, s.ToUniqueStr())
		iSPathLookup[key] = r

		// Anything stored but not reported should be deleted
		if _, ok := reported[key]; !ok {
			toDelete = append(toDelete, r.ID)
		}
	}

	for key := range reported {
		parts := strings.SplitN(key, fleet.SoftwareFieldSeparator, 2)
		iSPath, unqStr := parts[0], parts[1]

		// Shouldn't be possible ... everything 'reported' should be in the the software table
		// because this executes after 'ds.UpdateHostSoftware'
		s, ok := sUnqStrLook[unqStr]
		if !ok {
			err = fmt.Errorf("reported installed path for %s does not belong to any stored software entry", unqStr)
			return
		}

		if _, ok := iSPathLookup[key]; ok {
			// Nothing to do
			continue
		}

		toInsert = append(toInsert, fleet.HostSoftwareInstalledPath{
			HostID:        hostID,
			SoftwareID:    s.ID,
			InstalledPath: iSPath,
		})
	}

	return
}

func deleteHostSoftwareInstalledPaths(
	ctx context.Context,
	tx sqlx.ExtContext,
	toDelete []uint,
) error {
	if len(toDelete) == 0 {
		return nil
	}

	stmt := `DELETE FROM host_software_installed_paths WHERE id IN (?)`
	stmt, args, err := sqlx.In(stmt, toDelete)
	if err != nil {
		return ctxerr.Wrap(ctx, err, "building delete statement for delete host_software_installed_paths")
	}
	if _, err := tx.ExecContext(ctx, stmt, args...); err != nil {
		return ctxerr.Wrap(ctx, err, "executing delete statement for delete host_software_installed_paths")
	}

	return nil
}

func insertHostSoftwareInstalledPaths(
	ctx context.Context,
	tx sqlx.ExtContext,
	toInsert []fleet.HostSoftwareInstalledPath,
) error {
	if len(toInsert) == 0 {
		return nil
	}

	stmt := "INSERT INTO host_software_installed_paths (host_id, software_id, installed_path) VALUES %s"
	batchSize := 500

	for i := 0; i < len(toInsert); i += batchSize {
		end := i + batchSize
		if end > len(toInsert) {
			end = len(toInsert)
		}
		batch := toInsert[i:end]

		var args []interface{}
		for _, v := range batch {
			args = append(args, v.HostID, v.SoftwareID, v.InstalledPath)
		}

		placeHolders := strings.TrimSuffix(strings.Repeat("(?, ?, ?), ", len(batch)), ", ")
		stmt := fmt.Sprintf(stmt, placeHolders)

		_, err := tx.ExecContext(ctx, stmt, args...)
		if err != nil {
			return ctxerr.Wrap(ctx, err, "inserting rows into host_software_installed_paths")
		}
	}

	return nil
}

func nothingChanged(current, incoming []fleet.Software, minLastOpenedAtDiff time.Duration) bool {
	if len(current) != len(incoming) {
		return false
	}

	currentMap := make(map[string]fleet.Software)
	for _, s := range current {
		currentMap[s.ToUniqueStr()] = s
	}
	for _, s := range incoming {
		cur, ok := currentMap[s.ToUniqueStr()]
		if !ok {
			return false
		}

		// if the incoming software has a last opened at timestamp and it differs
		// significantly from the current timestamp (or there is no current
		// timestamp), then consider that something changed.
		if s.LastOpenedAt != nil {
			if cur.LastOpenedAt == nil {
				return false
			}

			oldLast := *cur.LastOpenedAt
			newLast := *s.LastOpenedAt
			if newLast.Sub(oldLast) >= minLastOpenedAtDiff {
				return false
			}
		}
	}

	return true
}

func (ds *Datastore) ListSoftwareByHostIDShort(ctx context.Context, hostID uint) ([]fleet.Software, error) {
	return listSoftwareByHostIDShort(ctx, ds.reader, hostID)
}

func listSoftwareByHostIDShort(
	ctx context.Context,
	db sqlx.QueryerContext,
	hostID uint,
) ([]fleet.Software, error) {
	q := `
SELECT
    s.id,
    s.name,
    s.version,
    s.source,
    s.bundle_identifier,
    s.release,
    s.vendor,
    s.arch,
    hs.last_opened_at
FROM
    software s
    JOIN host_software hs ON hs.software_id = s.id
WHERE
    hs.host_id = ?
`
	var softwares []fleet.Software
	err := sqlx.SelectContext(ctx, db, &softwares, q, hostID)
	if err != nil {
		return nil, err
	}

	return softwares, nil
}

// applyChangesForNewSoftwareDB returns the current host software and the applied mutations: what
// was inserted and what was deleted
func applyChangesForNewSoftwareDB(
	ctx context.Context,
	tx sqlx.ExtContext,
	hostID uint,
	software []fleet.Software,
	minLastOpenedAtDiff time.Duration,
) (*fleet.UpdateHostSoftwareDBResult, error) {
	r := &fleet.UpdateHostSoftwareDBResult{}

	currentSoftware, err := listSoftwareByHostIDShort(ctx, tx, hostID)
	if err != nil {
		return nil, ctxerr.Wrap(ctx, err, "loading current software for host")
	}
	r.WasCurrInstalled = currentSoftware

	if nothingChanged(currentSoftware, software, minLastOpenedAtDiff) {
		return nil, nil
	}

	current := softwareSliceToMap(currentSoftware)
	incoming := softwareSliceToMap(software)

	deleted, err := deleteUninstalledHostSoftwareDB(ctx, tx, hostID, current, incoming)
	if err != nil {
		return nil, err
	}
	r.Deleted = deleted

	inserted, err := insertNewInstalledHostSoftwareDB(ctx, tx, hostID, current, incoming)
	if err != nil {
		return nil, err
	}
	r.Inserted = inserted

	if err = updateModifiedHostSoftwareDB(ctx, tx, hostID, current, incoming, minLastOpenedAtDiff); err != nil {
		return nil, err
	}

	if err = updateSoftwareUpdatedAt(ctx, tx, hostID); err != nil {
		return nil, err
	}

	return r, nil
}

// delete host_software that is in current map, but not in incoming map.
// returns the deleted software on the host
func deleteUninstalledHostSoftwareDB(
	ctx context.Context,
	tx sqlx.ExecerContext,
	hostID uint,
	currentMap map[string]fleet.Software,
	incomingMap map[string]fleet.Software,
) ([]fleet.Software, error) {
	var deletesHostSoftwareIDs []uint
	var deletedSoftware []fleet.Software

	for currentKey, curSw := range currentMap {
		if _, ok := incomingMap[currentKey]; !ok {
			deletedSoftware = append(deletedSoftware, curSw)
			deletesHostSoftwareIDs = append(deletesHostSoftwareIDs, curSw.ID)
		}
	}
	if len(deletesHostSoftwareIDs) == 0 {
		return nil, nil
	}

	stmt := `DELETE FROM host_software WHERE host_id = ? AND software_id IN (?);`
	stmt, args, err := sqlx.In(stmt, hostID, deletesHostSoftwareIDs)
	if err != nil {
		return nil, ctxerr.Wrap(ctx, err, "build delete host software query")
	}
	if _, err := tx.ExecContext(ctx, stmt, args...); err != nil {
		return nil, ctxerr.Wrap(ctx, err, "delete host software")
	}

	// Cleanup the software table when no more hosts have the deleted host_software
	// table entries.
	// Otherwise the software will be listed by ds.ListSoftware but ds.SoftwareByID,
	// ds.CountHosts and ds.ListHosts will return a *notFoundError error for such
	// software.
	stmt = `DELETE FROM software WHERE id IN (?) AND 
	NOT EXISTS (
		SELECT 1 FROM host_software hsw WHERE hsw.software_id = software.id
	)`
	stmt, args, err = sqlx.In(stmt, deletesHostSoftwareIDs)
	if err != nil {
		return nil, ctxerr.Wrap(ctx, err, "build delete software query")
	}
	if _, err := tx.ExecContext(ctx, stmt, args...); err != nil {
		return nil, ctxerr.Wrap(ctx, err, "delete software")
	}

	return deletedSoftware, nil
}

func getOrGenerateSoftwareIdDB(ctx context.Context, tx sqlx.ExtContext, s fleet.Software) (uint, error) {
	getExistingID := func() (int64, error) {
		var existingID int64
		if err := sqlx.GetContext(ctx, tx, &existingID,
			"SELECT id FROM software "+
				"WHERE name = ? AND version = ? AND source = ? AND `release` = ? AND "+
				"vendor = ? AND arch = ? AND bundle_identifier = ? LIMIT 1",
			s.Name, s.Version, s.Source, s.Release, s.Vendor, s.Arch, s.BundleIdentifier,
		); err != nil {
			return 0, err
		}
		return existingID, nil
	}

	switch id, err := getExistingID(); {
	case err == nil:
		return uint(id), nil
	case errors.Is(err, sql.ErrNoRows):
		// OK
	default:
		return 0, ctxerr.Wrap(ctx, err, "get software")
	}

	_, err := tx.ExecContext(ctx,
		"INSERT INTO software "+
			"(name, version, source, `release`, vendor, arch, bundle_identifier) "+
			"VALUES (?, ?, ?, ?, ?, ?, ?) "+
			"ON DUPLICATE KEY UPDATE bundle_identifier=VALUES(bundle_identifier)",
		s.Name, s.Version, s.Source, s.Release, s.Vendor, s.Arch, s.BundleIdentifier,
	)
	if err != nil {
		return 0, ctxerr.Wrap(ctx, err, "insert software")
	}

	// LastInsertId sometimes returns 0 as it's dependent on connections and how mysql is
	// configured.
	switch id, err := getExistingID(); {
	case err == nil:
		return uint(id), nil
	case errors.Is(err, sql.ErrNoRows):
		return 0, doRetryErr
	default:
		return 0, ctxerr.Wrap(ctx, err, "get software")
	}
}

// insert host_software that is in incoming map, but not in current map.
// returns the inserted software on the host
func insertNewInstalledHostSoftwareDB(
	ctx context.Context,
	tx sqlx.ExtContext,
	hostID uint,
	currentMap map[string]fleet.Software,
	incomingMap map[string]fleet.Software,
) ([]fleet.Software, error) {
	var insertsHostSoftware []interface{}
	var insertedSoftware []fleet.Software

	incomingOrdered := make([]string, 0, len(incomingMap))
	for s := range incomingMap {
		incomingOrdered = append(incomingOrdered, s)
	}
	sort.Strings(incomingOrdered)

	for _, s := range incomingOrdered {
		if _, ok := currentMap[s]; !ok {
			swToInsert := uniqueStringToSoftware(s)
			id, err := getOrGenerateSoftwareIdDB(ctx, tx, swToInsert)
			if err != nil {
				return nil, err
			}
			sw := incomingMap[s]
			insertsHostSoftware = append(insertsHostSoftware, hostID, id, sw.LastOpenedAt)

			swToInsert.ID = id
			insertedSoftware = append(insertedSoftware, swToInsert)
		}
	}

	if len(insertsHostSoftware) > 0 {
		values := strings.TrimSuffix(strings.Repeat("(?,?,?),", len(insertsHostSoftware)/3), ",")
		sql := fmt.Sprintf(`INSERT IGNORE INTO host_software (host_id, software_id, last_opened_at) VALUES %s`, values)
		if _, err := tx.ExecContext(ctx, sql, insertsHostSoftware...); err != nil {
			return nil, ctxerr.Wrap(ctx, err, "insert host software")
		}
	}

	return insertedSoftware, nil
}

// update host_software when incoming software has a significantly more recent
// last opened timestamp (or didn't have on in currentMap). Note that it only
// processes software that is in both current and incoming maps, as the case
// where it is only in incoming is already handled by
// insertNewInstalledHostSoftwareDB.
func updateModifiedHostSoftwareDB(
	ctx context.Context,
	tx sqlx.ExtContext,
	hostID uint,
	currentMap map[string]fleet.Software,
	incomingMap map[string]fleet.Software,
	minLastOpenedAtDiff time.Duration,
) error {
	const stmt = `UPDATE host_software SET last_opened_at = ? WHERE host_id = ? AND software_id = ?`

	var keysToUpdate []string
	for key, newSw := range incomingMap {
		curSw, ok := currentMap[key]
		if !ok || newSw.LastOpenedAt == nil {
			// software must also exist in current map, and new software must have a
			// last opened at timestamp (otherwise we don't overwrite the old one)
			continue
		}

		if curSw.LastOpenedAt == nil || (*newSw.LastOpenedAt).Sub(*curSw.LastOpenedAt) >= minLastOpenedAtDiff {
			keysToUpdate = append(keysToUpdate, key)
		}
	}
	sort.Strings(keysToUpdate)

	for _, key := range keysToUpdate {
		curSw, newSw := currentMap[key], incomingMap[key]
		if _, err := tx.ExecContext(ctx, stmt, newSw.LastOpenedAt, hostID, curSw.ID); err != nil {
			return ctxerr.Wrap(ctx, err, "update host software")
		}
	}

	return nil
}

func updateSoftwareUpdatedAt(
	ctx context.Context,
	tx sqlx.ExtContext,
	hostID uint,
) error {
	const stmt = `INSERT INTO host_updates(host_id, software_updated_at) VALUES (?, CURRENT_TIMESTAMP) ON DUPLICATE KEY UPDATE software_updated_at=VALUES(software_updated_at)`

	if _, err := tx.ExecContext(ctx, stmt, hostID); err != nil {
		return ctxerr.Wrap(ctx, err, "update host updates")
	}

	return nil
}

var dialect = goqu.Dialect("mysql")

// listSoftwareDB returns software installed on hosts. Use opts for pagination, filtering, and controlling
// fields populated in the returned software.
func listSoftwareDB(
	ctx context.Context,
	q sqlx.QueryerContext,
	opts fleet.SoftwareListOptions,
) ([]fleet.Software, error) {
	sql, args, err := selectSoftwareSQL(opts)
	if err != nil {
		return nil, ctxerr.Wrap(ctx, err, "sql build")
	}

	var results []softwareCVE
	if err := sqlx.SelectContext(ctx, q, &results, sql, args...); err != nil {
		return nil, ctxerr.Wrap(ctx, err, "select host software")
	}

	var softwares []fleet.Software
	ids := make(map[uint]int) // map of ids to index into softwares
	for _, result := range results {
		result := result // create a copy because we need to take the address to fields below

		idx, ok := ids[result.ID]
		if !ok {
			idx = len(softwares)
			softwares = append(softwares, result.Software)
			ids[result.ID] = idx
		}

		// handle null cve from left join
		if result.CVE != nil {
			cveID := *result.CVE
			cve := fleet.CVE{
				CVE:         cveID,
				DetailsLink: fmt.Sprintf("https://nvd.nist.gov/vuln/detail/%s", cveID),
			}
			if opts.IncludeCVEScores {
				cve.CVSSScore = &result.CVSSScore
				cve.EPSSProbability = &result.EPSSProbability
				cve.CISAKnownExploit = &result.CISAKnownExploit
				cve.CVEPublished = &result.CVEPublished
			}
			softwares[idx].Vulnerabilities = append(softwares[idx].Vulnerabilities, cve)
		}
	}

	return softwares, nil
}

// softwareCVE is used for left joins with cve
type softwareCVE struct {
	fleet.Software
	CVE              *string    `db:"cve"`
	CVSSScore        *float64   `db:"cvss_score"`
	EPSSProbability  *float64   `db:"epss_probability"`
	CISAKnownExploit *bool      `db:"cisa_known_exploit"`
	CVEPublished     *time.Time `db:"cve_published"`
}

func selectSoftwareSQL(opts fleet.SoftwareListOptions) (string, []interface{}, error) {
	ds := dialect.
		From(goqu.I("software").As("s")).
		Select(
			"s.id",
			"s.name",
			"s.version",
			"s.source",
			"s.bundle_identifier",
			"s.release",
			"s.vendor",
			"s.arch",
			goqu.I("scp.cpe").As("generated_cpe"),
		).
		// Include this in the sub-query in case we want to sort by 'generated_cpe'
		LeftJoin(
			goqu.I("software_cpe").As("scp"),
			goqu.On(
				goqu.I("s.id").Eq(goqu.I("scp.software_id")),
			),
		)

	if opts.HostID != nil {
		ds = ds.
			Join(
				goqu.I("host_software").As("hs"),
				goqu.On(
					goqu.I("hs.software_id").Eq(goqu.I("s.id")),
					goqu.I("hs.host_id").Eq(opts.HostID),
				),
			).
			SelectAppend("hs.last_opened_at")
		if opts.TeamID != nil {
			ds = ds.
				Join(
					goqu.I("hosts").As("h"),
					goqu.On(
						goqu.I("hs.host_id").Eq(goqu.I("h.id")),
						goqu.I("h.team_id").Eq(opts.TeamID),
					),
				)
		}

	} else {
		// When loading software from all hosts, filter out software that is not associated with any
		// hosts.
		ds = ds.
			Join(
				goqu.I("software_host_counts").As("shc"),
				goqu.On(
					goqu.I("s.id").Eq(goqu.I("shc.software_id")),
					goqu.I("shc.hosts_count").Gt(0),
				),
			).
			GroupByAppend(
				"shc.hosts_count",
				"shc.updated_at",
			)

		if opts.TeamID != nil {
			ds = ds.Where(goqu.I("shc.team_id").Eq(opts.TeamID))
		} else {
			ds = ds.Where(goqu.I("shc.team_id").Eq(0))
		}
	}

	if opts.VulnerableOnly {
		ds = ds.
			Join(
				goqu.I("software_cve").As("scv"),
				goqu.On(goqu.I("s.id").Eq(goqu.I("scv.software_id"))),
			)
	} else {
		ds = ds.
			LeftJoin(
				goqu.I("software_cve").As("scv"),
				goqu.On(goqu.I("s.id").Eq(goqu.I("scv.software_id"))),
			)
	}

	if opts.IncludeCVEScores {
		ds = ds.
			LeftJoin(
				goqu.I("cve_meta").As("c"),
				goqu.On(goqu.I("c.cve").Eq(goqu.I("scv.cve"))),
			).
			SelectAppend(
				goqu.MAX("c.cvss_score").As("cvss_score"),                 // for ordering
				goqu.MAX("c.epss_probability").As("epss_probability"),     // for ordering
				goqu.MAX("c.cisa_known_exploit").As("cisa_known_exploit"), // for ordering
				goqu.MAX("c.published").As("cve_published"),               // for ordering
			)
	}

	if match := opts.MatchQuery; match != "" {
		match = likePattern(match)
		ds = ds.Where(
			goqu.Or(
				goqu.I("s.name").ILike(match),
				goqu.I("s.version").ILike(match),
				goqu.I("scv.cve").ILike(match),
			),
		)
	}

	if opts.WithHostCounts {
		ds = ds.
			SelectAppend(
				goqu.I("shc.hosts_count"),
				goqu.I("shc.updated_at").As("counts_updated_at"),
			)
	}

	ds = ds.GroupBy(
		"s.id",
		"s.name",
		"s.version",
		"s.source",
		"s.bundle_identifier",
		"s.release",
		"s.vendor",
		"s.arch",
		"generated_cpe",
	)

	// Pagination is a bit more complex here due to the join with software_cve table and aggregated columns from cve_meta table.
	// Apply order by again after joining on sub query
	ds = appendListOptionsToSelect(ds, opts.ListOptions)

	// join on software_cve and cve_meta after apply pagination using the sub-query above
	ds = dialect.From(ds.As("s")).
		Select(
			"s.id",
			"s.name",
			"s.version",
			"s.source",
			"s.bundle_identifier",
			"s.release",
			"s.vendor",
			"s.arch",
			goqu.COALESCE(goqu.I("s.generated_cpe"), "").As("generated_cpe"),
			"scv.cve",
		).
		LeftJoin(
			goqu.I("software_cve").As("scv"),
			goqu.On(goqu.I("scv.software_id").Eq(goqu.I("s.id"))),
		).
		LeftJoin(
			goqu.I("cve_meta").As("c"),
			goqu.On(goqu.I("c.cve").Eq(goqu.I("scv.cve"))),
		)

	// select optional columns
	if opts.IncludeCVEScores {
		ds = ds.SelectAppend(
			"c.cvss_score",
			"c.epss_probability",
			"c.cisa_known_exploit",
			goqu.I("c.published").As("cve_published"),
		)
	}

	if opts.HostID != nil {
		ds = ds.SelectAppend(
			goqu.I("s.last_opened_at"),
		)
	}

	if opts.WithHostCounts {
		ds = ds.SelectAppend(
			goqu.I("s.hosts_count"),
			goqu.I("s.counts_updated_at"),
		)
	}

	ds = appendOrderByToSelect(ds, opts.ListOptions)

	return ds.ToSQL()
}

func countSoftwareDB(
	ctx context.Context,
	q sqlx.QueryerContext,
	opts fleet.SoftwareListOptions,
) (int, error) {
	opts.ListOptions = fleet.ListOptions{
		MatchQuery: opts.MatchQuery,
	}

	sql, args, err := selectSoftwareSQL(opts)
	if err != nil {
		return 0, ctxerr.Wrap(ctx, err, "sql build")
	}

	sql = `SELECT COUNT(DISTINCT s.id) FROM (` + sql + `) AS s`

	var count int
	if err := sqlx.GetContext(ctx, q, &count, sql, args...); err != nil {
		return 0, ctxerr.Wrap(ctx, err, "count host software")
	}

	return count, nil
}

func (ds *Datastore) LoadHostSoftware(ctx context.Context, host *fleet.Host, includeCVEScores bool) error {
	opts := fleet.SoftwareListOptions{
		HostID:           &host.ID,
		IncludeCVEScores: includeCVEScores,
	}
	software, err := listSoftwareDB(ctx, ds.reader, opts)
	if err != nil {
		return err
	}

	installedPaths, err := ds.getHostSoftwareInstalledPaths(
		ctx,
		host.ID,
		func(s fleet.Software) string { return fmt.Sprint(s.ID) },
	)
	if err != nil {
		return err
	}

	host.Software = make([]fleet.HostSoftwareEntry, 0, len(software))
	for _, s := range software {
		iPath := installedPaths[fmt.Sprint(s.ID)]
		host.Software = append(host.Software, fleet.HostSoftwareEntry{
			Software:      s,
			InstalledPath: iPath.InstalledPath,
		})
	}
	return nil
}

type softwareIterator struct {
	rows *sqlx.Rows
}

func (si *softwareIterator) Value() (*fleet.Software, error) {
	dest := fleet.Software{}
	err := si.rows.StructScan(&dest)
	if err != nil {
		return nil, err
	}
	return &dest, nil
}

func (si *softwareIterator) Err() error {
	return si.rows.Err()
}

func (si *softwareIterator) Close() error {
	return si.rows.Close()
}

func (si *softwareIterator) Next() bool {
	return si.rows.Next()
}

// AllSoftwareIterator Returns an iterator for the 'software' table, filtering out
// software entries based on the 'query' param. The rows.Close call is done by the caller once
// iteration using the returned fleet.SoftwareIterator is done.
func (ds *Datastore) AllSoftwareIterator(
	ctx context.Context,
	query fleet.SoftwareIterQueryOptions,
) (fleet.SoftwareIterator, error) {
	if !query.IsValid() {
		return nil, fmt.Errorf("invalid query params %+v", query)
	}

	var err error
	var args []interface{}

	stmt := `SELECT 
		s.* ,
		COALESCE(sc.cpe, '') AS generated_cpe
	FROM software s 
	LEFT JOIN software_cpe sc ON (s.id=sc.software_id)`

	var conditionals []string
	arg := map[string]interface{}{}

	if len(query.ExcludedSources) != 0 {
		conditionals = append(conditionals, "s.source NOT IN (:excluded_sources)")
		arg["excluded_sources"] = query.ExcludedSources
	}

	if len(query.IncludedSources) != 0 {
		conditionals = append(conditionals, "s.source IN (:included_sources)")
		arg["included_sources"] = query.IncludedSources
	}

	if len(conditionals) != 0 {
		cond := strings.Join(conditionals, " AND ")
		stmt, args, err = sqlx.Named(stmt+" WHERE "+cond, arg)
		if err != nil {
			return nil, ctxerr.Wrap(ctx, err, "error binding named arguments on software iterator")
		}
		stmt, args, err = sqlx.In(stmt, args...)
		if err != nil {
			return nil, ctxerr.Wrap(ctx, err, "error building 'In' query part on software iterator")
		}
	}

	rows, err := ds.reader.QueryxContext(ctx, stmt, args...) //nolint:sqlclosecheck
	if err != nil {
		return nil, ctxerr.Wrap(ctx, err, "load host software")
	}
	return &softwareIterator{rows: rows}, nil
}

func (ds *Datastore) UpsertSoftwareCPEs(ctx context.Context, cpes []fleet.SoftwareCPE) (int64, error) {
	var args []interface{}

	if len(cpes) == 0 {
		return 0, nil
	}

	values := strings.TrimSuffix(strings.Repeat("(?,?),", len(cpes)), ",")
	sql := fmt.Sprintf(
		`INSERT INTO software_cpe (software_id, cpe) VALUES %s ON DUPLICATE KEY UPDATE cpe = VALUES(cpe)`,
		values,
	)

	for _, cpe := range cpes {
		args = append(args, cpe.SoftwareID, cpe.CPE)
	}
	res, err := ds.writer.ExecContext(ctx, sql, args...)
	if err != nil {
		return 0, ctxerr.Wrap(ctx, err, "insert software cpes")
	}
	count, _ := res.RowsAffected()

	return count, nil
}

func (ds *Datastore) DeleteSoftwareCPEs(ctx context.Context, cpes []fleet.SoftwareCPE) (int64, error) {
	if len(cpes) == 0 {
		return 0, nil
	}

	stmt := `DELETE FROM software_cpe WHERE (software_id) IN (?)`

	softwareIDs := make([]uint, 0, len(cpes))
	for _, cpe := range cpes {
		softwareIDs = append(softwareIDs, cpe.SoftwareID)
	}

	query, args, err := sqlx.In(stmt, softwareIDs)
	if err != nil {
		return 0, ctxerr.Wrap(ctx, err, "error building 'In' query part when deleting software CPEs")
	}

	res, err := ds.writer.ExecContext(ctx, query, args...)
	if err != nil {
		return 0, ctxerr.Wrapf(ctx, err, "deleting cpes software")
	}

	count, _ := res.RowsAffected()

	return count, nil
}

func (ds *Datastore) ListSoftwareCPEs(ctx context.Context) ([]fleet.SoftwareCPE, error) {
	var result []fleet.SoftwareCPE

	var err error
	var args []interface{}

	stmt := `SELECT id, software_id, cpe FROM software_cpe`
	err = sqlx.SelectContext(ctx, ds.reader, &result, stmt, args...)

	if err != nil {
		return nil, ctxerr.Wrap(ctx, err, "loads cpes")
	}
	return result, nil
}

func (ds *Datastore) ListSoftware(ctx context.Context, opt fleet.SoftwareListOptions) ([]fleet.Software, error) {
	return listSoftwareDB(ctx, ds.reader, opt)
}

func (ds *Datastore) CountSoftware(ctx context.Context, opt fleet.SoftwareListOptions) (int, error) {
	return countSoftwareDB(ctx, ds.reader, opt)
}

// DeleteSoftwareVulnerabilities deletes the given list of software vulnerabilities
func (ds *Datastore) DeleteSoftwareVulnerabilities(ctx context.Context, vulnerabilities []fleet.SoftwareVulnerability) error {
	if len(vulnerabilities) == 0 {
		return nil
	}

	sql := fmt.Sprintf(
		`DELETE FROM software_cve WHERE (software_id, cve) IN (%s)`,
		strings.TrimSuffix(strings.Repeat("(?,?),", len(vulnerabilities)), ","),
	)
	var args []interface{}
	for _, vulnerability := range vulnerabilities {
		args = append(args, vulnerability.SoftwareID, vulnerability.CVE)
	}
	if _, err := ds.writer.ExecContext(ctx, sql, args...); err != nil {
		return ctxerr.Wrapf(ctx, err, "deleting vulnerable software")
	}
	return nil
}

func (ds *Datastore) DeleteOutOfDateVulnerabilities(ctx context.Context, source fleet.VulnerabilitySource, duration time.Duration) error {
	sql := `DELETE FROM software_cve WHERE source = ? AND updated_at < ?`

	var args []interface{}
	cutPoint := time.Now().UTC().Add(-1 * duration)
	args = append(args, source, cutPoint)

	if _, err := ds.writer.ExecContext(ctx, sql, args...); err != nil {
		return ctxerr.Wrap(ctx, err, "deleting out of date vulnerabilities")
	}
	return nil
}

func (ds *Datastore) SoftwareByID(ctx context.Context, id uint, includeCVEScores bool) (*fleet.Software, error) {
	q := dialect.From(goqu.I("software").As("s")).
		Select(
			"s.id",
			"s.name",
			"s.version",
			"s.source",
			"s.bundle_identifier",
			"s.release",
			"s.vendor",
			"s.arch",
			"scv.cve",
			goqu.COALESCE(goqu.I("scp.cpe"), "").As("generated_cpe"),
		).
		LeftJoin(
			goqu.I("software_cpe").As("scp"),
			goqu.On(
				goqu.I("s.id").Eq(goqu.I("scp.software_id")),
			),
		).
		LeftJoin(
			goqu.I("software_cve").As("scv"),
			goqu.On(goqu.I("s.id").Eq(goqu.I("scv.software_id"))),
		)

	if includeCVEScores {
		q = q.
			LeftJoin(
				goqu.I("cve_meta").As("c"),
				goqu.On(goqu.I("c.cve").Eq(goqu.I("scv.cve"))),
			).
			SelectAppend(
				"c.cvss_score",
				"c.epss_probability",
				"c.cisa_known_exploit",
				goqu.I("c.published").As("cve_published"),
			)
	}

	q = q.Where(goqu.I("s.id").Eq(id))
	// filter software that is not associated with any hosts
	q = q.Where(goqu.L("EXISTS (SELECT 1 FROM host_software WHERE software_id = ? LIMIT 1)", id))

	sql, args, err := q.ToSQL()
	if err != nil {
		return nil, err
	}

	var results []softwareCVE
	err = sqlx.SelectContext(ctx, ds.reader, &results, sql, args...)
	if err != nil {
		return nil, ctxerr.Wrap(ctx, err, "get software")
	}

	if len(results) == 0 {
		return nil, ctxerr.Wrap(ctx, notFound("Software").WithID(id))
	}

	var software fleet.Software
	for i, result := range results {
		result := result // create a copy because we need to take the address to fields below

		if i == 0 {
			software = result.Software
		}

		if result.CVE != nil {
			cveID := *result.CVE
			cve := fleet.CVE{
				CVE:         cveID,
				DetailsLink: fmt.Sprintf("https://nvd.nist.gov/vuln/detail/%s", cveID),
			}
			if includeCVEScores {
				cve.CVSSScore = &result.CVSSScore
				cve.EPSSProbability = &result.EPSSProbability
				cve.CISAKnownExploit = &result.CISAKnownExploit
				cve.CVEPublished = &result.CVEPublished
			}
			software.Vulnerabilities = append(software.Vulnerabilities, cve)
		}
	}

	return &software, nil
}

// SyncHostsSoftware calculates the number of hosts having each
// software installed and stores that information in the software_host_counts
// table.
//
// After aggregation, it cleans up unused software (e.g. software installed
// on removed hosts, software uninstalled on hosts, etc.)
func (ds *Datastore) SyncHostsSoftware(ctx context.Context, updatedAt time.Time) error {
	const (
		resetStmt = `
      UPDATE software_host_counts
      SET hosts_count = 0, updated_at = ?`

		// team_id is added to the select list to have the same structure as
		// the teamCountsStmt, making it easier to use a common implementation
		globalCountsStmt = `
      SELECT count(*), 0 as team_id, software_id
      FROM host_software
      WHERE software_id > 0
      GROUP BY software_id`

		teamCountsStmt = `
      SELECT count(*), h.team_id, hs.software_id
      FROM host_software hs
      INNER JOIN hosts h
      ON hs.host_id = h.id
      WHERE h.team_id IS NOT NULL AND hs.software_id > 0
      GROUP BY hs.software_id, h.team_id`

		insertStmt = `
      INSERT INTO software_host_counts
        (software_id, hosts_count, team_id, updated_at)
      VALUES
        %s
      ON DUPLICATE KEY UPDATE
        hosts_count = VALUES(hosts_count),
        updated_at = VALUES(updated_at)`

		valuesPart = `(?, ?, ?, ?),`

		cleanupSoftwareStmt = `
      DELETE s
      FROM software s
      LEFT JOIN software_host_counts shc
      ON s.id = shc.software_id
      WHERE
        shc.software_id IS NULL OR
        (shc.team_id = 0 AND shc.hosts_count = 0)`

		cleanupOrphanedStmt = `
		  DELETE shc
		  FROM
		    software_host_counts shc
		    LEFT JOIN software s ON s.id = shc.software_id
		  WHERE
		    s.id IS NULL
		`

		cleanupTeamStmt = `
      DELETE shc
      FROM software_host_counts shc
      LEFT JOIN teams t
      ON t.id = shc.team_id
      WHERE
        shc.team_id > 0 AND
        t.id IS NULL`
	)

	// first, reset all counts to 0
	if _, err := ds.writer.ExecContext(ctx, resetStmt, updatedAt); err != nil {
		return ctxerr.Wrap(ctx, err, "reset all software_host_counts to 0")
	}

	// next get a cursor for the global and team counts for each software
	stmtLabel := []string{"global", "team"}
	for i, countStmt := range []string{globalCountsStmt, teamCountsStmt} {
		rows, err := ds.reader.QueryContext(ctx, countStmt)
		if err != nil {
			return ctxerr.Wrapf(ctx, err, "read %s counts from host_software", stmtLabel[i])
		}
		defer rows.Close()

		// use a loop to iterate to prevent loading all in one go in memory, as it
		// could get pretty big at >100K hosts with 1000+ software each. Use a write
		// batch to prevent making too many single-row inserts.
		const batchSize = 100
		var batchCount int
		args := make([]interface{}, 0, batchSize*4)
		for rows.Next() {
			var (
				count  int
				teamID uint
				sid    uint
			)

			if err := rows.Scan(&count, &teamID, &sid); err != nil {
				return ctxerr.Wrapf(ctx, err, "scan %s row into variables", stmtLabel[i])
			}

			args = append(args, sid, count, teamID, updatedAt)
			batchCount++

			if batchCount == batchSize {
				values := strings.TrimSuffix(strings.Repeat(valuesPart, batchCount), ",")
				if _, err := ds.writer.ExecContext(ctx, fmt.Sprintf(insertStmt, values), args...); err != nil {
					return ctxerr.Wrapf(ctx, err, "insert %s batch into software_host_counts", stmtLabel[i])
				}

				args = args[:0]
				batchCount = 0
			}
		}
		if batchCount > 0 {
			values := strings.TrimSuffix(strings.Repeat(valuesPart, batchCount), ",")
			if _, err := ds.writer.ExecContext(ctx, fmt.Sprintf(insertStmt, values), args...); err != nil {
				return ctxerr.Wrapf(ctx, err, "insert last %s batch into software_host_counts", stmtLabel[i])
			}
		}
		if err := rows.Err(); err != nil {
			return ctxerr.Wrapf(ctx, err, "iterate over %s host_software counts", stmtLabel[i])
		}
		rows.Close()
	}

	// remove any unused software (global counts = 0)
	if _, err := ds.writer.ExecContext(ctx, cleanupSoftwareStmt); err != nil {
		return ctxerr.Wrap(ctx, err, "delete unused software")
	}

	// remove any software count row for software that don't exist anymore
	if _, err := ds.writer.ExecContext(ctx, cleanupOrphanedStmt); err != nil {
		return ctxerr.Wrap(ctx, err, "delete software_host_counts for non-existing teams")
	}

	// remove any software count row for teams that don't exist anymore
	if _, err := ds.writer.ExecContext(ctx, cleanupTeamStmt); err != nil {
		return ctxerr.Wrap(ctx, err, "delete software_host_counts for non-existing teams")
	}
	return nil
}

func (ds *Datastore) HostVulnSummariesBySoftwareIDs(ctx context.Context, softwareIDs []uint) ([]fleet.HostVulnerabilitySummary, error) {
	stmt := `
		SELECT DISTINCT 
			h.id,
			h.hostname,
			if(h.computer_name = '', h.hostname, h.computer_name) display_name,
			COALESCE(hsip.installed_path, '') AS software_installed_path
		FROM hosts h
				INNER JOIN host_software hs ON h.id = hs.host_id AND hs.software_id IN (?)
				LEFT JOIN host_software_installed_paths hsip ON hs.host_id = hsip.host_id AND hs.software_id = hsip.software_id
		ORDER BY h.id`

	stmt, args, err := sqlx.In(stmt, softwareIDs)
	if err != nil {
		return nil, ctxerr.Wrap(ctx, err, "building query args")
	}

	var qR []struct {
		HostID      uint   `db:"id"`
		HostName    string `db:"hostname"`
		DisplayName string `db:"display_name"`
		SPath       string `db:"software_installed_path"`
	}
	if err := sqlx.SelectContext(ctx, ds.reader, &qR, stmt, args...); err != nil {
		return nil, ctxerr.Wrap(ctx, err, "selecting hosts by softwareIDs")
	}

	var result []fleet.HostVulnerabilitySummary
	lookup := make(map[uint]int)

	for _, r := range qR {
		i, ok := lookup[r.HostID]

		if ok {
			result[i].AddSoftwareInstalledPath(r.SPath)
			continue
		}

		mapped := fleet.HostVulnerabilitySummary{
			ID:          r.HostID,
			Hostname:    r.HostName,
			DisplayName: r.DisplayName,
		}
		mapped.AddSoftwareInstalledPath(r.SPath)
		result = append(result, mapped)

		lookup[r.HostID] = len(result) - 1
	}

	return result, nil
}

// ** DEPRECATED **
func (ds *Datastore) HostsByCVE(ctx context.Context, cve string) ([]fleet.HostVulnerabilitySummary, error) {
	stmt := `
		SELECT DISTINCT
				(h.id),
				h.hostname,
				if(h.computer_name = '', h.hostname, h.computer_name) display_name,
				COALESCE(hsip.installed_path, '') AS software_installed_path
		FROM hosts h
			INNER JOIN host_software hs ON h.id = hs.host_id
			INNER JOIN software_cve scv ON scv.software_id = hs.software_id
			LEFT JOIN host_software_installed_paths hsip ON hs.host_id = hsip.host_id AND hs.software_id = hsip.software_id
		WHERE scv.cve = ?
		ORDER BY h.id`

	var qR []struct {
		HostID      uint   `db:"id"`
		HostName    string `db:"hostname"`
		DisplayName string `db:"display_name"`
		SPath       string `db:"software_installed_path"`
	}
	if err := sqlx.SelectContext(ctx, ds.reader, &qR, stmt, cve); err != nil {
		return nil, ctxerr.Wrap(ctx, err, "selecting hosts by softwareIDs")
	}

	var result []fleet.HostVulnerabilitySummary
	lookup := make(map[uint]int)

	for _, r := range qR {
		i, ok := lookup[r.HostID]

		if ok {
			result[i].AddSoftwareInstalledPath(r.SPath)
			continue
		}

		mapped := fleet.HostVulnerabilitySummary{
			ID:          r.HostID,
			Hostname:    r.HostName,
			DisplayName: r.DisplayName,
		}
		mapped.AddSoftwareInstalledPath(r.SPath)
		result = append(result, mapped)

		lookup[r.HostID] = len(result) - 1
	}

	return result, nil
}

func (ds *Datastore) InsertCVEMeta(ctx context.Context, cveMeta []fleet.CVEMeta) error {
	query := `
INSERT INTO cve_meta (cve, cvss_score, epss_probability, cisa_known_exploit, published)
VALUES %s
ON DUPLICATE KEY UPDATE
    cvss_score = VALUES(cvss_score),
    epss_probability = VALUES(epss_probability),
    cisa_known_exploit = VALUES(cisa_known_exploit),
    published = VALUES(published)
`

	batchSize := 500
	for i := 0; i < len(cveMeta); i += batchSize {
		end := i + batchSize
		if end > len(cveMeta) {
			end = len(cveMeta)
		}

		batch := cveMeta[i:end]

		valuesFrag := strings.TrimSuffix(strings.Repeat("(?, ?, ?, ?, ?), ", len(batch)), ", ")
		var args []interface{}
		for _, meta := range batch {
			args = append(args, meta.CVE, meta.CVSSScore, meta.EPSSProbability, meta.CISAKnownExploit, meta.Published)
		}

		query := fmt.Sprintf(query, valuesFrag)

		_, err := ds.writer.ExecContext(ctx, query, args...)
		if err != nil {
			return ctxerr.Wrap(ctx, err, "insert cve scores")
		}
	}

	return nil
}

func (ds *Datastore) InsertSoftwareVulnerability(
	ctx context.Context,
	vuln fleet.SoftwareVulnerability,
	source fleet.VulnerabilitySource,
) (bool, error) {
	if vuln.CVE == "" {
		return false, nil
	}

	var args []interface{}

	stmt := `INSERT INTO software_cve (cve, source, software_id) VALUES (?,?,?) ON DUPLICATE KEY UPDATE updated_at=?`
	args = append(args, vuln.CVE, source, vuln.SoftwareID, time.Now().UTC())

	res, err := ds.writer.ExecContext(ctx, stmt, args...)
	if err != nil {
		return false, ctxerr.Wrap(ctx, err, "insert software vulnerability")
	}

	return insertOnDuplicateDidInsert(res), nil
}

func (ds *Datastore) ListSoftwareVulnerabilitiesByHostIDsSource(
	ctx context.Context,
	hostIDs []uint,
	source fleet.VulnerabilitySource,
) (map[uint][]fleet.SoftwareVulnerability, error) {
	result := make(map[uint][]fleet.SoftwareVulnerability)

	type softwareVulnerabilityWithHostId struct {
		fleet.SoftwareVulnerability
		HostID uint `db:"host_id"`
	}
	var queryR []softwareVulnerabilityWithHostId

	stmt := dialect.
		From(goqu.T("software_cve").As("sc")).
		Join(
			goqu.T("host_software").As("hs"),
			goqu.On(goqu.Ex{
				"sc.software_id": goqu.I("hs.software_id"),
			}),
		).
		Select(
			goqu.I("hs.host_id"),
			goqu.I("sc.software_id"),
			goqu.I("sc.cve"),
		).
		Where(
			goqu.I("hs.host_id").In(hostIDs),
			goqu.I("sc.source").Eq(source),
		)

	sql, args, err := stmt.ToSQL()
	if err != nil {
		return nil, ctxerr.Wrap(ctx, err, "error generating SQL statement")
	}

	if err := sqlx.SelectContext(ctx, ds.reader, &queryR, sql, args...); err != nil {
		return nil, ctxerr.Wrap(ctx, err, "error executing SQL statement")
	}

	for _, r := range queryR {
		result[r.HostID] = append(result[r.HostID], r.SoftwareVulnerability)
	}

	return result, nil
}

func (ds *Datastore) ListSoftwareForVulnDetection(
	ctx context.Context,
	hostID uint,
) ([]fleet.Software, error) {
	var result []fleet.Software

	stmt := dialect.
		From(goqu.T("software").As("s")).
		LeftJoin(
			goqu.T("software_cpe").As("cpe"),
			goqu.On(goqu.Ex{
				"s.id": goqu.I("cpe.software_id"),
			}),
		).
		Join(
			goqu.T("host_software").As("hs"),
			goqu.On(goqu.Ex{
				"s.id": goqu.I("hs.software_id"),
			}),
		).
		Select(
			goqu.I("s.id"),
			goqu.I("s.name"),
			goqu.I("s.version"),
			goqu.I("s.release"),
			goqu.I("s.arch"),
			goqu.COALESCE(goqu.I("cpe.cpe"), "").As("generated_cpe"),
		).
		Where(goqu.C("host_id").Eq(hostID))

	sql, args, err := stmt.ToSQL()
	if err != nil {
		return nil, ctxerr.Wrap(ctx, err, "error generating SQL statement")
	}

	if err := sqlx.SelectContext(ctx, ds.reader, &result, sql, args...); err != nil {
		return nil, ctxerr.Wrap(ctx, err, "error executing SQL statement")
	}

	return result, nil
}

// ListCVEs returns all cve_meta rows published after 'maxAge'
func (ds *Datastore) ListCVEs(ctx context.Context, maxAge time.Duration) ([]fleet.CVEMeta, error) {
	var result []fleet.CVEMeta

	maxAgeDate := time.Now().Add(-1 * maxAge)
	stmt := dialect.From(goqu.T("cve_meta")).
		Select(
			goqu.C("cve"),
			goqu.C("cvss_score"),
			goqu.C("epss_probability"),
			goqu.C("cisa_known_exploit"),
			goqu.C("published"),
		).
		Where(goqu.C("published").Gte(maxAgeDate))

	sql, args, err := stmt.ToSQL()
	if err != nil {
		return nil, ctxerr.Wrap(ctx, err, "error generating SQL statement")
	}

	if err := sqlx.SelectContext(ctx, ds.reader, &result, sql, args...); err != nil {
		return nil, ctxerr.Wrap(ctx, err, "error executing SQL statement")
	}

	return result, nil
}<|MERGE_RESOLUTION|>--- conflicted
+++ resolved
@@ -82,17 +82,9 @@
 	reported map[string]struct{},
 	mutationResults *fleet.UpdateHostSoftwareDBResult,
 ) error {
-<<<<<<< HEAD
-	stored, err := ds.getHostSoftwareInstalledPaths(
-		ctx,
-		hostID,
-		func(s fleet.Software) string { return s.ToUniqueStr() },
-	)
-=======
 	currS := mutationResults.CurrInstalled()
 
 	hsip, err := ds.getHostSoftwareInstalledPaths(ctx, hostID)
->>>>>>> 10c34b2f
 	if err != nil {
 		return err
 	}
@@ -125,7 +117,6 @@
 func (ds *Datastore) getHostSoftwareInstalledPaths(
 	ctx context.Context,
 	hostID uint,
-	grouper func(s fleet.Software) string,
 ) (
 	[]fleet.HostSoftwareInstalledPath,
 	error,
@@ -141,17 +132,6 @@
 		return nil, err
 	}
 
-<<<<<<< HEAD
-	result := make(map[string]fleet.HostSoftwareInstalledPath, len(qResult))
-	for _, s := range qResult {
-		result[grouper(s.Software)] = fleet.HostSoftwareInstalledPath{
-			HostID:        hostID,
-			SoftwareID:    s.ID,
-			InstalledPath: s.InstalledPath,
-		}
-	}
-=======
->>>>>>> 10c34b2f
 	return result, nil
 }
 
