package mysql

import (
	"context"
	"fmt"
	"math/rand"
	"sort"
	"strings"
	"testing"
	"time"

	"github.com/fleetdm/fleet/v4/server/fleet"
	"github.com/fleetdm/fleet/v4/server/ptr"
	"github.com/fleetdm/fleet/v4/server/test"
	"github.com/fleetdm/fleet/v4/server/vulnerabilities/oval"
	"github.com/jmoiron/sqlx"
	"github.com/stretchr/testify/assert"
	"github.com/stretchr/testify/require"
	"golang.org/x/exp/slices"
)

func TestSoftware(t *testing.T) {
	ds := CreateMySQLDS(t)

	cases := []struct {
		name string
		fn   func(t *testing.T, ds *Datastore)
	}{
		{"SaveHost", testSoftwareSaveHost},
		{"CPE", testSoftwareCPE},
		{"HostDuplicates", testSoftwareHostDuplicates},
		{"LoadVulnerabilities", testSoftwareLoadVulnerabilities},
		{"ListSoftwareCPEs", testListSoftwareCPEs},
		{"NothingChanged", testSoftwareNothingChanged},
		{"LoadSupportsTonsOfCVEs", testSoftwareLoadSupportsTonsOfCVEs},
		{"List", testSoftwareList},
		{"SyncHostsSoftware", testSoftwareSyncHostsSoftware},
		{"DeleteSoftwareVulnerabilities", testDeleteSoftwareVulnerabilities},
		{"HostsByCVE", testHostsByCVE},
		{"HostVulnSummariesBySoftwareIDs", testHostVulnSummariesBySoftwareIDs},
		{"UpdateHostSoftware", testUpdateHostSoftware},
		{"UpdateHostSoftwareUpdatesSoftware", testUpdateHostSoftwareUpdatesSoftware},
		{"ListSoftwareByHostIDShort", testListSoftwareByHostIDShort},
		{"ListSoftwareVulnerabilitiesByHostIDsSource", testListSoftwareVulnerabilitiesByHostIDsSource},
		{"InsertSoftwareVulnerability", testInsertSoftwareVulnerability},
		{"ListCVEs", testListCVEs},
		{"ListSoftwareForVulnDetection", testListSoftwareForVulnDetection},
		{"AllSoftwareIterator", testAllSoftwareIterator},
		{"UpsertSoftwareCPEs", testUpsertSoftwareCPEs},
		{"DeleteOutOfDateVulnerabilities", testDeleteOutOfDateVulnerabilities},
		{"DeleteSoftwareCPEs", testDeleteSoftwareCPEs},
		{"SoftwareByIDNoDuplicatedVulns", testSoftwareByIDNoDuplicatedVulns},
		{"SoftwareByIDIncludesCVEPublishedDate", testSoftwareByIDIncludesCVEPublishedDate},
		{"getHostSoftwareInstalledPaths", testGetHostSoftwareInstalledPaths},
		{"hostSoftwareInstalledPathsDelta", testHostSoftwareInstalledPathsDelta},
		{"deleteHostSoftwareInstalledPaths", testDeleteHostSoftwareInstalledPaths},
		{"insertHostSoftwareInstalledPaths", testInsertHostSoftwareInstalledPaths},
	}
	for _, c := range cases {
		t.Run(c.name, func(t *testing.T) {
			defer TruncateTables(t, ds)
			c.fn(t, ds)
		})
	}
}

func testSoftwareSaveHost(t *testing.T, ds *Datastore) {
	host1 := test.NewHost(t, ds, "host1", "", "host1key", "host1uuid", time.Now())
	host2 := test.NewHost(t, ds, "host2", "", "host2key", "host2uuid", time.Now())

	software1 := []fleet.Software{
		{Name: "foo", Version: "0.0.1", Source: "chrome_extensions"},
		{Name: "foo", Version: "0.0.3", Source: "chrome_extensions"},
	}
	software2 := []fleet.Software{
		{Name: "foo", Version: "0.0.2", Source: "chrome_extensions"},
		{Name: "foo", Version: "0.0.3", Source: "chrome_extensions"},
		{Name: "bar", Version: "0.0.3", Source: "deb_packages", BundleIdentifier: "com.some.identifier"},
		{Name: "zoo", Version: "0.0.5", Source: "deb_packages", BundleIdentifier: ""},
	}

<<<<<<< HEAD
	getHostSoftware := func(h *fleet.Host) []fleet.Software {
		var software []fleet.Software
		for _, s := range h.Software {
			software = append(software, s.Software)
		}
		return software
	}

	require.NoError(t, ds.UpdateHostSoftware(context.Background(), host1.ID, software1))
	require.NoError(t, ds.UpdateHostSoftware(context.Background(), host2.ID, software2))
=======
	_, err := ds.UpdateHostSoftware(context.Background(), host1.ID, software1)
	require.NoError(t, err)
	_, err = ds.UpdateHostSoftware(context.Background(), host2.ID, software2)
	require.NoError(t, err)
>>>>>>> 10c34b2f

	require.NoError(t, ds.LoadHostSoftware(context.Background(), host1, false))
	host1Software := getHostSoftware(host1)
	test.ElementsMatchSkipIDAndHostCount(t, software1, host1Software)

	soft1ByID, err := ds.SoftwareByID(context.Background(), host1.HostSoftware.Software[0].ID, false)
	require.NoError(t, err)
	require.NotNil(t, soft1ByID)
	assert.Equal(t, host1Software[0], *soft1ByID)

	require.NoError(t, ds.LoadHostSoftware(context.Background(), host2, false))
	host2Software := getHostSoftware(host2)
	test.ElementsMatchSkipIDAndHostCount(t, software2, host2Software)

	software1 = []fleet.Software{
		{Name: "foo", Version: "0.0.1", Source: "chrome_extensions"},
		{Name: "foo", Version: "0.0.3", Source: "chrome_extensions"},
		{Name: "towel", Version: "42.0.0", Source: "apps"},
	}
	software2 = []fleet.Software{}

	_, err = ds.UpdateHostSoftware(context.Background(), host1.ID, software1)
	require.NoError(t, err)
	_, err = ds.UpdateHostSoftware(context.Background(), host2.ID, software2)
	require.NoError(t, err)

	require.NoError(t, ds.LoadHostSoftware(context.Background(), host1, false))
	host1Software = getHostSoftware(host1)
	test.ElementsMatchSkipIDAndHostCount(t, software1, host1Software)

	require.NoError(t, ds.LoadHostSoftware(context.Background(), host2, false))
	host2Software = getHostSoftware(host2)
	test.ElementsMatchSkipIDAndHostCount(t, software2, host2Software)

	software1 = []fleet.Software{
		{Name: "foo", Version: "0.0.3", Source: "chrome_extensions"},
		{Name: "towel", Version: "42.0.0", Source: "apps"},
	}

<<<<<<< HEAD
	require.NoError(t, ds.UpdateHostSoftware(context.Background(), host1.ID, software1))
=======
	_, err = ds.UpdateHostSoftware(context.Background(), host1.ID, software1)
	require.NoError(t, err)

>>>>>>> 10c34b2f
	require.NoError(t, ds.LoadHostSoftware(context.Background(), host1, false))
	host1Software = getHostSoftware(host1)
	test.ElementsMatchSkipIDAndHostCount(t, software1, host1Software)

	software2 = []fleet.Software{
		{Name: "foo", Version: "0.0.2", Source: "chrome_extensions"},
		{Name: "foo", Version: "0.0.3", Source: "chrome_extensions"},
		{Name: "bar", Version: "0.0.3", Source: "deb_packages", BundleIdentifier: "com.some.identifier"},
		{Name: "zoo", Version: "0.0.5", Source: "deb_packages", BundleIdentifier: "com.zoo"}, // "empty" -> "non-empty"
	}
	_, err = ds.UpdateHostSoftware(context.Background(), host2.ID, software2)
	require.NoError(t, err)
	require.NoError(t, ds.LoadHostSoftware(context.Background(), host2, false))
	host2Software = getHostSoftware(host2)
	test.ElementsMatchSkipIDAndHostCount(t, software2, host2Software)

	software2 = []fleet.Software{
		{Name: "foo", Version: "0.0.2", Source: "chrome_extensions"},
		{Name: "foo", Version: "0.0.3", Source: "chrome_extensions"},
		{Name: "bar", Version: "0.0.3", Source: "deb_packages", BundleIdentifier: "com.some.other"}, // "non-empty" -> "non-empty"
		{Name: "zoo", Version: "0.0.5", Source: "deb_packages", BundleIdentifier: ""},               // non-empty -> empty
	}
	_, err = ds.UpdateHostSoftware(context.Background(), host2.ID, software2)
	require.NoError(t, err)
	require.NoError(t, ds.LoadHostSoftware(context.Background(), host2, false))
	host2Software = getHostSoftware(host2)
	test.ElementsMatchSkipIDAndHostCount(t, software2, host2Software)
}

func testSoftwareCPE(t *testing.T, ds *Datastore) {
	host1 := test.NewHost(t, ds, "host1", "", "host1key", "host1uuid", time.Now())

	software1 := []fleet.Software{
		{Name: "foo", Version: "0.0.1", Source: "chrome_extensions"},
		{Name: "foo", Version: "0.0.3", Source: "chrome_extensions"},
	}

	software2 := []fleet.Software{
		{Name: "bar", Version: "0.0.3", Source: "deb_packages", BundleIdentifier: "com.some.other"}, // "non-empty" -> "non-empty"
		{Name: "zoo", Version: "0.0.5", Source: "rpm_packages", BundleIdentifier: ""},               // non-empty -> empty
	}

	_, err := ds.UpdateHostSoftware(context.Background(), host1.ID, append(software1, software2...))
	require.NoError(t, err)

	q := fleet.SoftwareIterQueryOptions{ExcludedSources: oval.SupportedSoftwareSources}
	iterator, err := ds.AllSoftwareIterator(context.Background(), q)
	require.NoError(t, err)
	defer iterator.Close()

	loops := 0
	for iterator.Next() {
		software, err := iterator.Value()
		require.NoError(t, err)
		require.NoError(t, iterator.Err())

		require.NotEmpty(t, software.ID)
		require.NotEmpty(t, software.Name)
		require.NotEmpty(t, software.Version)
		require.NotEmpty(t, software.Source)

		require.NotEqual(t, software.Name, "bar")
		require.NotEqual(t, software.Name, "zoo")

		if loops > 2 {
			t.Error("Looping through more software than we have")
		}
		loops++
	}
	assert.Equal(t, len(software1), loops)
	require.NoError(t, iterator.Close())
}

func testSoftwareHostDuplicates(t *testing.T, ds *Datastore) {
	host1 := test.NewHost(t, ds, "host1", "", "host1key", "host1uuid", time.Now())

	longName := strings.Repeat("a", 260)

	incoming := make(map[string]fleet.Software)
	sw := fleet.Software{
		Name:    longName + "b",
		Version: "0.0.1",
		Source:  "chrome_extension",
	}
	soft2Key := sw.ToUniqueStr()
	incoming[soft2Key] = sw

	tx, err := ds.writer.Beginx()
	require.NoError(t, err)
	_, err = insertNewInstalledHostSoftwareDB(context.Background(), tx, host1.ID, make(map[string]fleet.Software), incoming)
	require.NoError(t, err)
	require.NoError(t, tx.Commit())

	incoming = make(map[string]fleet.Software)
	sw = fleet.Software{
		Name:    longName + "c",
		Version: "0.0.1",
		Source:  "chrome_extension",
	}
	soft3Key := sw.ToUniqueStr()
	incoming[soft3Key] = sw

	tx, err = ds.writer.Beginx()
	require.NoError(t, err)
	_, err = insertNewInstalledHostSoftwareDB(context.Background(), tx, host1.ID, make(map[string]fleet.Software), incoming)
	require.NoError(t, err)
	require.NoError(t, tx.Commit())
}

func testSoftwareLoadVulnerabilities(t *testing.T, ds *Datastore) {
	host := test.NewHost(t, ds, "host1", "", "host1key", "host1uuid", time.Now())

	software := []fleet.Software{
		{Name: "foo", Version: "0.0.1", Source: "chrome_extensions"},
		{Name: "bar", Version: "0.0.3", Source: "apps"},
		{Name: "blah", Version: "1.0", Source: "apps"},
	}
	_, err := ds.UpdateHostSoftware(context.Background(), host.ID, software)
	require.NoError(t, err)
	require.NoError(t, ds.LoadHostSoftware(context.Background(), host, false))

	cpes := []fleet.SoftwareCPE{
		{SoftwareID: host.Software[0].ID, CPE: "somecpe"},
		{SoftwareID: host.Software[1].ID, CPE: "someothercpewithoutvulns"},
	}
	_, err = ds.UpsertSoftwareCPEs(context.Background(), cpes)
	require.NoError(t, err)
	require.NoError(t, ds.LoadHostSoftware(context.Background(), host, false))

	vulns := []fleet.SoftwareVulnerability{
		{SoftwareID: host.Software[0].ID, CVE: "CVE-2022-0001"},
		{SoftwareID: host.Software[0].ID, CVE: "CVE-2022-0002"},
	}
	for _, v := range vulns {
		_, err = ds.InsertSoftwareVulnerability(context.Background(), v, fleet.NVDSource)
		require.NoError(t, err)
	}
	require.NoError(t, ds.LoadHostSoftware(context.Background(), host, false))

	softByID, err := ds.SoftwareByID(context.Background(), host.HostSoftware.Software[0].ID, false)
	require.NoError(t, err)
	require.NotNil(t, softByID)
	require.Len(t, softByID.Vulnerabilities, 2)

	assert.Equal(t, "somecpe", host.Software[0].GenerateCPE)
	require.Len(t, host.Software[0].Vulnerabilities, 2)
	assert.Equal(t, "CVE-2022-0001", host.Software[0].Vulnerabilities[0].CVE)
	assert.Equal(t,
		"https://nvd.nist.gov/vuln/detail/CVE-2022-0001", host.Software[0].Vulnerabilities[0].DetailsLink)
	assert.Equal(t, "CVE-2022-0002", host.Software[0].Vulnerabilities[1].CVE)
	assert.Equal(t,
		"https://nvd.nist.gov/vuln/detail/CVE-2022-0002", host.Software[0].Vulnerabilities[1].DetailsLink)

	assert.Equal(t, "someothercpewithoutvulns", host.Software[1].GenerateCPE)
	require.Len(t, host.Software[1].Vulnerabilities, 0)
}

func testListSoftwareCPEs(t *testing.T, ds *Datastore) {
	ctx := context.Background()

	debian := test.NewHost(t, ds, "host3", "", "host3key", "host3uuid", time.Now())
	debian.Platform = "debian"
	require.NoError(t, ds.UpdateHost(ctx, debian))

	ubuntu := test.NewHost(t, ds, "host4", "", "host4key", "host4uuid", time.Now())
	ubuntu.Platform = "ubuntu"
	require.NoError(t, ds.UpdateHost(ctx, ubuntu))

	software := []fleet.Software{
		{Name: "foo", Version: "0.0.1", Source: "chrome_extensions"},
		{Name: "bar", Version: "0.0.3", Source: "apps"},
		{Name: "biz", Version: "0.0.1", Source: "deb_packages"},
		{Name: "baz", Version: "0.0.3", Source: "deb_packages"},
	}
	_, err := ds.UpdateHostSoftware(ctx, debian.ID, software[:2])
	require.NoError(t, err)
	require.NoError(t, ds.LoadHostSoftware(ctx, debian, false))

	_, err = ds.UpdateHostSoftware(ctx, ubuntu.ID, software[2:])
	require.NoError(t, err)
	require.NoError(t, ds.LoadHostSoftware(ctx, ubuntu, false))

	cpes := []fleet.SoftwareCPE{
		{SoftwareID: debian.Software[0].ID, CPE: "cpe1"},
		{SoftwareID: debian.Software[1].ID, CPE: "cpe2"},
		{SoftwareID: ubuntu.Software[0].ID, CPE: "cpe3"},
		{SoftwareID: ubuntu.Software[1].ID, CPE: "cpe4"},
	}
	_, err = ds.UpsertSoftwareCPEs(ctx, cpes)
	require.NoError(t, err)

	cpes, err = ds.ListSoftwareCPEs(ctx)
	expected := []string{
		"cpe1", "cpe2", "cpe3", "cpe4",
	}
	var actual []string
	for _, v := range cpes {
		actual = append(actual, v.CPE)
	}
	require.NoError(t, err)
	assert.ElementsMatch(t, actual, expected)
}

func testSoftwareNothingChanged(t *testing.T, ds *Datastore) {
	cases := []struct {
		desc     string
		current  []fleet.Software
		incoming []fleet.Software
		want     bool
	}{
		{"both nil", nil, nil, true},
		{"different len", nil, []fleet.Software{{}}, false},

		{
			"identical",
			[]fleet.Software{{Name: "A", Version: "1.0", Source: "ASD"}},
			[]fleet.Software{{Name: "A", Version: "1.0", Source: "ASD"}},
			true,
		},
		{
			"different version",
			[]fleet.Software{{Name: "A", Version: "1.1", Source: "ASD"}},
			[]fleet.Software{{Name: "A", Version: "1.0", Source: "ASD"}},
			false,
		},
		{
			"new software",
			[]fleet.Software{{Name: "A", Version: "1.0", Source: "ASD"}},
			[]fleet.Software{{Name: "A", Version: "1.0", Source: "ASD"}, {Name: "B", Version: "1.0", Source: "ASD"}},
			false,
		},
		{
			"removed software",
			[]fleet.Software{{Name: "A", Version: "1.0", Source: "ASD"}, {Name: "B", Version: "1.0", Source: "ASD"}},
			[]fleet.Software{{Name: "A", Version: "1.0", Source: "ASD"}},
			false,
		},
		{
			"identical with similar last open",
			[]fleet.Software{{Name: "A", Version: "1.0", Source: "ASD", LastOpenedAt: ptr.Time(time.Now())}},
			[]fleet.Software{{Name: "A", Version: "1.0", Source: "ASD", LastOpenedAt: ptr.Time(time.Now())}},
			true,
		},
		{
			"identical with no new last open",
			[]fleet.Software{{Name: "A", Version: "1.0", Source: "ASD", LastOpenedAt: ptr.Time(time.Now())}},
			[]fleet.Software{{Name: "A", Version: "1.0", Source: "ASD"}},
			true,
		},
		{
			"identical but added last open",
			[]fleet.Software{{Name: "A", Version: "1.0", Source: "ASD"}},
			[]fleet.Software{{Name: "A", Version: "1.0", Source: "ASD", LastOpenedAt: ptr.Time(time.Now())}},
			false,
		},
		{
			"identical but significantly changed last open",
			[]fleet.Software{{Name: "A", Version: "1.0", Source: "ASD", LastOpenedAt: ptr.Time(time.Now().Add(-365 * 24 * time.Hour))}},
			[]fleet.Software{{Name: "A", Version: "1.0", Source: "ASD", LastOpenedAt: ptr.Time(time.Now())}},
			false,
		},
		{
			"identical but insignificantly changed last open",
			[]fleet.Software{{Name: "A", Version: "1.0", Source: "ASD", LastOpenedAt: ptr.Time(time.Now().Add(-time.Second))}},
			[]fleet.Software{{Name: "A", Version: "1.0", Source: "ASD", LastOpenedAt: ptr.Time(time.Now())}},
			true,
		},
	}
	for _, c := range cases {
		t.Run(c.desc, func(t *testing.T) {
			got := nothingChanged(c.current, c.incoming, defaultMinLastOpenedAtDiff)
			if c.want {
				require.True(t, got)
			} else {
				require.False(t, got)
			}
		})
	}
}

func generateCVEMeta(n int) fleet.CVEMeta {
	CVEID := fmt.Sprintf("CVE-2022-%05d", n)
	cvssScore := ptr.Float64(rand.Float64() * 10)
	epssProbability := ptr.Float64(rand.Float64())
	cisaKnownExploit := ptr.Bool(rand.Intn(2) == 1)
	return fleet.CVEMeta{
		CVE:              CVEID,
		CVSSScore:        cvssScore,
		EPSSProbability:  epssProbability,
		CISAKnownExploit: cisaKnownExploit,
	}
}

func testSoftwareLoadSupportsTonsOfCVEs(t *testing.T, ds *Datastore) {
	host := test.NewHost(t, ds, "host1", "", "host1key", "host1uuid", time.Now())

	software := []fleet.Software{
		{Name: "foo", Version: "0.0.1", Source: "chrome_extensions"},
		{Name: "bar", Version: "0.0.3", Source: "apps"},
		{Name: "blah", Version: "1.0", Source: "apps"},
	}
	_, err := ds.UpdateHostSoftware(context.Background(), host.ID, software)
	require.NoError(t, err)
	require.NoError(t, ds.LoadHostSoftware(context.Background(), host, false))

	sort.Slice(host.Software, func(i, j int) bool { return host.Software[i].Name < host.Software[j].Name })

	cpes := []fleet.SoftwareCPE{
		{SoftwareID: host.Software[1].ID, CPE: "someothercpewithoutvulns"},
		{SoftwareID: host.Software[0].ID, CPE: "somecpe"},
	}
	_, err = ds.UpsertSoftwareCPEs(context.Background(), cpes)
	require.NoError(t, err)

	var cveMeta []fleet.CVEMeta
	for i := 0; i < 1000; i++ {
		cveMeta = append(cveMeta, generateCVEMeta(i))
	}

	err = ds.InsertCVEMeta(context.Background(), cveMeta)
	require.NoError(t, err)

	values := strings.TrimSuffix(strings.Repeat("(?, ?), ", len(cveMeta)), ", ")
	query := `INSERT INTO software_cve (software_id, cve) VALUES ` + values
	var args []interface{}
	for _, cve := range cveMeta {
		args = append(args, host.Software[0].ID, cve.CVE)
	}
	_, err = ds.writer.ExecContext(context.Background(), query, args...)
	require.NoError(t, err)

	require.NoError(t, ds.LoadHostSoftware(context.Background(), host, false))

	for _, software := range host.Software {
		switch software.Name {
		case "bar":
			assert.Equal(t, "somecpe", software.GenerateCPE)
			require.Len(t, software.Vulnerabilities, 1000)
			assert.True(t, strings.HasPrefix(software.Vulnerabilities[0].CVE, "CVE-"))
			assert.Equal(t,
				"https://nvd.nist.gov/vuln/detail/"+software.Vulnerabilities[0].CVE,
				software.Vulnerabilities[0].DetailsLink,
			)
		case "blah":
			assert.Len(t, software.Vulnerabilities, 0)
			assert.Equal(t, "someothercpewithoutvulns", software.GenerateCPE)
		case "foo":
			assert.Len(t, software.Vulnerabilities, 0)
		}
	}
}

func testSoftwareList(t *testing.T, ds *Datastore) {
	host1 := test.NewHost(t, ds, "host1", "", "host1key", "host1uuid", time.Now())
	host2 := test.NewHost(t, ds, "host2", "", "host2key", "host2uuid", time.Now())
	host3 := test.NewHost(t, ds, "host3", "", "host3key", "host3uuid", time.Now())

	software1 := []fleet.Software{
		{Name: "foo", Version: "0.0.1", Source: "chrome_extensions"},
		{Name: "foo", Version: "0.0.3", Source: "chrome_extensions"},
	}
	software2 := []fleet.Software{
		{Name: "foo", Version: "v0.0.2", Source: "chrome_extensions"},
		{Name: "foo", Version: "0.0.3", Source: "chrome_extensions"},
		{Name: "bar", Version: "0.0.3", Source: "deb_packages"},
	}
	software3 := []fleet.Software{
		{Name: "baz", Version: "0.0.1", Source: "deb_packages"},
	}

	_, err := ds.UpdateHostSoftware(context.Background(), host1.ID, software1)
	require.NoError(t, err)
	_, err = ds.UpdateHostSoftware(context.Background(), host2.ID, software2)
	require.NoError(t, err)
	_, err = ds.UpdateHostSoftware(context.Background(), host3.ID, software3)
	require.NoError(t, err)

	require.NoError(t, ds.LoadHostSoftware(context.Background(), host1, false))
	require.NoError(t, ds.LoadHostSoftware(context.Background(), host2, false))
	require.NoError(t, ds.LoadHostSoftware(context.Background(), host3, false))
	sort.Slice(host1.Software, func(i, j int) bool {
		return host1.Software[i].Name+host1.Software[i].Version < host1.Software[j].Name+host1.Software[j].Version
	})

	cpes := []fleet.SoftwareCPE{
		{SoftwareID: host1.Software[0].ID, CPE: "somecpe"},
		{SoftwareID: host1.Software[1].ID, CPE: "someothercpewithoutvulns"},
		{SoftwareID: host3.Software[0].ID, CPE: "somecpe2"},
	}
	_, err = ds.UpsertSoftwareCPEs(context.Background(), cpes)
	require.NoError(t, err)

	require.NoError(t, ds.LoadHostSoftware(context.Background(), host1, false))
	require.NoError(t, ds.LoadHostSoftware(context.Background(), host2, false))
	require.NoError(t, ds.LoadHostSoftware(context.Background(), host3, false))
	sort.Slice(host1.Software, func(i, j int) bool {
		return host1.Software[i].Name+host1.Software[i].Version < host1.Software[j].Name+host1.Software[j].Version
	})

	vulns := []fleet.SoftwareVulnerability{
		{SoftwareID: host1.Software[0].ID, CVE: "CVE-2022-0001"},
		{SoftwareID: host1.Software[0].ID, CVE: "CVE-2022-0002"},
		{SoftwareID: host3.Software[0].ID, CVE: "CVE-2022-0003"},
	}

	for _, v := range vulns {
		_, err = ds.InsertSoftwareVulnerability(context.Background(), v, fleet.NVDSource)
		require.NoError(t, err)
	}

	now := time.Now().UTC().Truncate(time.Second)
	cveMeta := []fleet.CVEMeta{
		{
			CVE:              "CVE-2022-0001",
			CVSSScore:        ptr.Float64(2.0),
			EPSSProbability:  ptr.Float64(0.01),
			CISAKnownExploit: ptr.Bool(false),
			Published:        ptr.Time(now.Add(-2 * time.Hour)),
		},
		{
			CVE:              "CVE-2022-0002",
			CVSSScore:        ptr.Float64(1.0),
			EPSSProbability:  ptr.Float64(0.99),
			CISAKnownExploit: ptr.Bool(false),
			Published:        ptr.Time(now),
		},
		{
			CVE:              "CVE-2022-0003",
			CVSSScore:        ptr.Float64(3.0),
			EPSSProbability:  ptr.Float64(0.98),
			CISAKnownExploit: ptr.Bool(true),
			Published:        ptr.Time(now.Add(-1 * time.Hour)),
		},
	}
	err = ds.InsertCVEMeta(context.Background(), cveMeta)
	require.NoError(t, err)

	foo001 := fleet.Software{
		Name:        "foo",
		Version:     "0.0.1",
		Source:      "chrome_extensions",
		GenerateCPE: "somecpe",
		Vulnerabilities: fleet.Vulnerabilities{
			{
				CVE:              "CVE-2022-0001",
				DetailsLink:      "https://nvd.nist.gov/vuln/detail/CVE-2022-0001",
				CVSSScore:        ptr.Float64Ptr(2.0),
				EPSSProbability:  ptr.Float64Ptr(0.01),
				CISAKnownExploit: ptr.BoolPtr(false),
				CVEPublished:     ptr.TimePtr(now.Add(-2 * time.Hour)),
			},
			{
				CVE:              "CVE-2022-0002",
				DetailsLink:      "https://nvd.nist.gov/vuln/detail/CVE-2022-0002",
				CVSSScore:        ptr.Float64Ptr(1.0),
				EPSSProbability:  ptr.Float64Ptr(0.99),
				CISAKnownExploit: ptr.BoolPtr(false),
				CVEPublished:     ptr.TimePtr(now),
			},
		},
	}
	foo002 := fleet.Software{Name: "foo", Version: "v0.0.2", Source: "chrome_extensions"}
	foo003 := fleet.Software{Name: "foo", Version: "0.0.3", Source: "chrome_extensions", GenerateCPE: "someothercpewithoutvulns"}
	bar003 := fleet.Software{Name: "bar", Version: "0.0.3", Source: "deb_packages"}
	baz001 := fleet.Software{
		Name:        "baz",
		Version:     "0.0.1",
		Source:      "deb_packages",
		GenerateCPE: "somecpe2",
		Vulnerabilities: fleet.Vulnerabilities{
			{
				CVE:              "CVE-2022-0003",
				DetailsLink:      "https://nvd.nist.gov/vuln/detail/CVE-2022-0003",
				CVSSScore:        ptr.Float64Ptr(3.0),
				EPSSProbability:  ptr.Float64Ptr(0.98),
				CISAKnownExploit: ptr.BoolPtr(true),
				CVEPublished:     ptr.TimePtr(now.Add(-1 * time.Hour)),
			},
		},
	}

	require.NoError(t, ds.SyncHostsSoftware(context.Background(), time.Now()))

	t.Run("lists everything", func(t *testing.T) {
		opts := fleet.SoftwareListOptions{
			ListOptions: fleet.ListOptions{
				OrderKey: "name,version",
			},
			IncludeCVEScores: true,
		}
		software := listSoftwareCheckCount(t, ds, 5, 5, opts, false)
		expected := []fleet.Software{bar003, baz001, foo001, foo002, foo003}
		test.ElementsMatchSkipID(t, software, expected)
	})

	t.Run("paginates", func(t *testing.T) {
		opts := fleet.SoftwareListOptions{
			ListOptions: fleet.ListOptions{
				Page:     1,
				PerPage:  1,
				OrderKey: "version",
			},
			IncludeCVEScores: true,
		}
		software := listSoftwareCheckCount(t, ds, 1, 5, opts, true)
		require.Len(t, software, 1)
		var expected []fleet.Software
		// Both foo001 and baz001 have the same version, thus we check which one the database picked
		// for the second page.
		if software[0].Name == "foo" {
			expected = []fleet.Software{foo001}
		} else {
			expected = []fleet.Software{baz001}
		}
		test.ElementsMatchSkipID(t, software, expected)
	})

	t.Run("filters by team", func(t *testing.T) {
		team1, err := ds.NewTeam(context.Background(), &fleet.Team{Name: "team1"})
		require.NoError(t, err)
		require.NoError(t, ds.AddHostsToTeam(context.Background(), &team1.ID, []uint{host1.ID}))

		require.NoError(t, ds.SyncHostsSoftware(context.Background(), time.Now()))

		opts := fleet.SoftwareListOptions{
			ListOptions: fleet.ListOptions{
				OrderKey: "version",
			},
			TeamID:           &team1.ID,
			IncludeCVEScores: true,
		}
		software := listSoftwareCheckCount(t, ds, 2, 2, opts, true)
		expected := []fleet.Software{foo001, foo003}
		test.ElementsMatchSkipID(t, software, expected)
	})

	t.Run("filters by team and paginates", func(t *testing.T) {
		team1, err := ds.NewTeam(context.Background(), &fleet.Team{Name: "team1-" + t.Name()})
		require.NoError(t, err)
		require.NoError(t, ds.AddHostsToTeam(context.Background(), &team1.ID, []uint{host1.ID}))

		require.NoError(t, ds.SyncHostsSoftware(context.Background(), time.Now()))

		opts := fleet.SoftwareListOptions{
			ListOptions: fleet.ListOptions{
				PerPage:  1,
				Page:     1,
				OrderKey: "id",
			},
			TeamID: &team1.ID,
		}
		software := listSoftwareCheckCount(t, ds, 1, 2, opts, true)
		expected := []fleet.Software{foo003}
		test.ElementsMatchSkipID(t, software, expected)
	})

	t.Run("filters vulnerable software", func(t *testing.T) {
		opts := fleet.SoftwareListOptions{
			ListOptions: fleet.ListOptions{
				OrderKey: "name",
			},
			VulnerableOnly:   true,
			IncludeCVEScores: true,
		}
		software := listSoftwareCheckCount(t, ds, 2, 2, opts, true)
		expected := []fleet.Software{foo001, baz001}
		test.ElementsMatchSkipID(t, software, expected)
	})

	t.Run("filters by CVE", func(t *testing.T) {
		opts := fleet.SoftwareListOptions{
			ListOptions: fleet.ListOptions{
				MatchQuery: "CVE-2022-0001",
			},
			IncludeCVEScores: true,
		}
		software := listSoftwareCheckCount(t, ds, 1, 1, opts, true)
		expected := []fleet.Software{foo001}
		test.ElementsMatchSkipID(t, software, expected)

		opts.MatchQuery = "CVE-2022-0002"
		software = listSoftwareCheckCount(t, ds, 1, 1, opts, true)
		expected = []fleet.Software{foo001}
		test.ElementsMatchSkipID(t, software, expected)

		// partial CVE
		opts.MatchQuery = "0002"
		software = listSoftwareCheckCount(t, ds, 1, 1, opts, true)
		expected = []fleet.Software{foo001}
		test.ElementsMatchSkipID(t, software, expected)

		// unknown CVE
		opts.MatchQuery = "CVE-2022-0000"
		listSoftwareCheckCount(t, ds, 0, 0, opts, true)
	})

	t.Run("filters by query", func(t *testing.T) {
		// query by name (case insensitive)
		opts := fleet.SoftwareListOptions{
			ListOptions: fleet.ListOptions{
				MatchQuery: "baR",
			},
		}
		software := listSoftwareCheckCount(t, ds, 1, 1, opts, true)
		expected := []fleet.Software{bar003}
		test.ElementsMatchSkipID(t, software, expected)

		// query by version
		opts.MatchQuery = "0.0.3"
		software = listSoftwareCheckCount(t, ds, 2, 2, opts, true)
		expected = []fleet.Software{foo003, bar003}
		test.ElementsMatchSkipID(t, software, expected)

		// query by version (case insensitive)
		opts.MatchQuery = "V0.0.2"
		software = listSoftwareCheckCount(t, ds, 1, 1, opts, true)
		expected = []fleet.Software{foo002}
		test.ElementsMatchSkipID(t, software, expected)
	})

	t.Run("order by name and id", func(t *testing.T) {
		opts := fleet.SoftwareListOptions{
			ListOptions: fleet.ListOptions{
				OrderKey:       "name,id",
				OrderDirection: fleet.OrderAscending,
			},
		}
		software := listSoftwareCheckCount(t, ds, 5, 5, opts, false)
		assert.Equal(t, bar003.Name, software[0].Name)
		assert.Equal(t, bar003.Version, software[0].Version)

		assert.Equal(t, baz001.Name, software[1].Name)
		assert.Equal(t, baz001.Version, software[1].Version)

		// foo's ordered by id, descending
		assert.Greater(t, software[3].ID, software[2].ID)
		assert.Greater(t, software[4].ID, software[3].ID)
	})

	t.Run("order by hosts_count", func(t *testing.T) {
		software := listSoftwareCheckCount(t, ds, 5, 5, fleet.SoftwareListOptions{ListOptions: fleet.ListOptions{OrderKey: "hosts_count", OrderDirection: fleet.OrderDescending}, WithHostCounts: true}, false)
		// ordered by counts descending, so foo003 is first
		assert.Equal(t, foo003.Name, software[0].Name)
		assert.Equal(t, 2, software[0].HostsCount)
	})

	t.Run("order by epss_probability", func(t *testing.T) {
		opts := fleet.SoftwareListOptions{
			ListOptions: fleet.ListOptions{
				OrderKey:       "epss_probability",
				OrderDirection: fleet.OrderDescending,
			},
			IncludeCVEScores: true,
		}

		software := listSoftwareCheckCount(t, ds, 5, 5, opts, false)
		assert.Equal(t, foo001.Name, software[0].Name)
		assert.Equal(t, foo001.Version, software[0].Version)
	})

	t.Run("order by cvss_score", func(t *testing.T) {
		opts := fleet.SoftwareListOptions{
			ListOptions: fleet.ListOptions{
				OrderKey:       "cvss_score",
				OrderDirection: fleet.OrderDescending,
			},
			IncludeCVEScores: true,
		}

		software := listSoftwareCheckCount(t, ds, 5, 5, opts, false)
		assert.Equal(t, baz001.Name, software[0].Name)
		assert.Equal(t, baz001.Version, software[0].Version)
	})

	t.Run("order by cisa_known_exploit", func(t *testing.T) {
		opts := fleet.SoftwareListOptions{
			ListOptions: fleet.ListOptions{
				OrderKey:       "cisa_known_exploit",
				OrderDirection: fleet.OrderDescending,
			},
			IncludeCVEScores: true,
		}

		software := listSoftwareCheckCount(t, ds, 5, 5, opts, false)
		assert.Equal(t, baz001.Name, software[0].Name)
		assert.Equal(t, baz001.Version, software[0].Version)
	})

	t.Run("order by cve_published", func(t *testing.T) {
		opts := fleet.SoftwareListOptions{
			ListOptions: fleet.ListOptions{
				OrderKey:       "cve_published",
				OrderDirection: fleet.OrderDescending,
			},
			IncludeCVEScores: true,
		}

		software := listSoftwareCheckCount(t, ds, 5, 5, opts, false)
		assert.Equal(t, foo001.Name, software[0].Name)
		assert.Equal(t, foo001.Version, software[0].Version)
	})

	t.Run("nil cve scores if IncludeCVEScores is false", func(t *testing.T) {
		opts := fleet.SoftwareListOptions{
			ListOptions: fleet.ListOptions{
				OrderKey:       "name,version",
				OrderDirection: fleet.OrderDescending,
			},
			IncludeCVEScores: false,
		}

		software := listSoftwareCheckCount(t, ds, 5, 5, opts, false)
		for _, s := range software {
			for _, vuln := range s.Vulnerabilities {
				assert.Nil(t, vuln.CVSSScore)
				assert.Nil(t, vuln.EPSSProbability)
				assert.Nil(t, vuln.CISAKnownExploit)
			}
		}
	})
}

func listSoftwareCheckCount(t *testing.T, ds *Datastore, expectedListCount int, expectedFullCount int, opts fleet.SoftwareListOptions, returnSorted bool) []fleet.Software {
	software, err := ds.ListSoftware(context.Background(), opts)
	require.NoError(t, err)
	require.Len(t, software, expectedListCount)
	count, err := ds.CountSoftware(context.Background(), opts)
	require.NoError(t, err)
	require.Equal(t, expectedFullCount, count)
	for _, s := range software {
		sort.Slice(s.Vulnerabilities, func(i, j int) bool {
			return s.Vulnerabilities[i].CVE < s.Vulnerabilities[j].CVE
		})
	}

	if returnSorted {
		sort.Slice(software, func(i, j int) bool {
			return software[i].Name+software[i].Version < software[j].Name+software[j].Version
		})
	}
	return software
}

func testSoftwareSyncHostsSoftware(t *testing.T, ds *Datastore) {
	ctx := context.Background()

	cmpNameVersionCount := func(want, got []fleet.Software) {
		cmp := make([]fleet.Software, len(got))
		for i, sw := range got {
			cmp[i] = fleet.Software{Name: sw.Name, Version: sw.Version, HostsCount: sw.HostsCount}
		}
		require.ElementsMatch(t, want, cmp)
	}

	// this check ensures that the total number of rows in software_host_counts
	// matches the expected value.  we can't rely on ds.CountSoftware alone, as
	// that method (rightfully) ignores orphaned software counts.
	checkTableTotalCount := func(want int) {
		var tableCount int
		err := ds.writer.Get(&tableCount, "SELECT COUNT(*) FROM software_host_counts")
		require.NoError(t, err)
		require.Equal(t, want, tableCount)
	}

	host1 := test.NewHost(t, ds, "host1", "", "host1key", "host1uuid", time.Now())
	host2 := test.NewHost(t, ds, "host2", "", "host2key", "host2uuid", time.Now())

	software1 := []fleet.Software{
		{Name: "foo", Version: "0.0.1", Source: "chrome_extensions"},
		{Name: "foo", Version: "0.0.3", Source: "chrome_extensions"},
	}
	software2 := []fleet.Software{
		{Name: "foo", Version: "v0.0.2", Source: "chrome_extensions"},
		{Name: "foo", Version: "0.0.3", Source: "chrome_extensions"},
		{Name: "bar", Version: "0.0.3", Source: "deb_packages"},
	}

	_, err := ds.UpdateHostSoftware(ctx, host1.ID, software1)
	require.NoError(t, err)
	_, err = ds.UpdateHostSoftware(ctx, host2.ID, software2)
	require.NoError(t, err)

	require.NoError(t, ds.SyncHostsSoftware(ctx, time.Now()))

	globalOpts := fleet.SoftwareListOptions{WithHostCounts: true, ListOptions: fleet.ListOptions{OrderKey: "hosts_count", OrderDirection: fleet.OrderDescending}}
	globalCounts := listSoftwareCheckCount(t, ds, 4, 4, globalOpts, false)

	want := []fleet.Software{
		{Name: "foo", Version: "0.0.3", HostsCount: 2},
		{Name: "foo", Version: "0.0.1", HostsCount: 1},
		{Name: "foo", Version: "v0.0.2", HostsCount: 1},
		{Name: "bar", Version: "0.0.3", HostsCount: 1},
	}
	cmpNameVersionCount(want, globalCounts)
	checkTableTotalCount(4)

	// update host2, remove "bar" software
	software2 = []fleet.Software{
		{Name: "foo", Version: "v0.0.2", Source: "chrome_extensions"},
		{Name: "foo", Version: "0.0.3", Source: "chrome_extensions"},
	}
	_, err = ds.UpdateHostSoftware(ctx, host2.ID, software2)
	require.NoError(t, err)
	require.NoError(t, ds.SyncHostsSoftware(ctx, time.Now()))

	globalCounts = listSoftwareCheckCount(t, ds, 3, 3, globalOpts, false)
	want = []fleet.Software{
		{Name: "foo", Version: "0.0.3", HostsCount: 2},
		{Name: "foo", Version: "0.0.1", HostsCount: 1},
		{Name: "foo", Version: "v0.0.2", HostsCount: 1},
	}
	cmpNameVersionCount(want, globalCounts)
	checkTableTotalCount(3)

	// create a software entry without any host and any counts
	_, err = ds.writer.ExecContext(ctx, `INSERT INTO software (name, version, source) VALUES ('baz', '0.0.1', 'testing')`)
	require.NoError(t, err)

	// listing does not return the new software entry
	allSw := listSoftwareCheckCount(t, ds, 3, 3, fleet.SoftwareListOptions{}, false)
	want = []fleet.Software{
		{Name: "foo", Version: "0.0.3", HostsCount: 0},
		{Name: "foo", Version: "0.0.1", HostsCount: 0},
		{Name: "foo", Version: "v0.0.2", HostsCount: 0},
	}
	cmpNameVersionCount(want, allSw)

	// create 2 teams and assign a new host to each
	team1, err := ds.NewTeam(ctx, &fleet.Team{Name: "team1"})
	require.NoError(t, err)
	team2, err := ds.NewTeam(ctx, &fleet.Team{Name: "team2"})
	require.NoError(t, err)
	host3 := test.NewHost(t, ds, "host3", "", "host3key", "host3uuid", time.Now())
	require.NoError(t, ds.AddHostsToTeam(ctx, &team1.ID, []uint{host3.ID}))
	host4 := test.NewHost(t, ds, "host4", "", "host4key", "host4uuid", time.Now())
	require.NoError(t, ds.AddHostsToTeam(ctx, &team2.ID, []uint{host4.ID}))

	// assign existing host1 to team1 too, so we have a team with multiple hosts
	require.NoError(t, ds.AddHostsToTeam(context.Background(), &team1.ID, []uint{host1.ID}))
	// use some software for host3 and host4
	software3 := []fleet.Software{
		{Name: "foo", Version: "0.0.3", Source: "chrome_extensions"},
	}
	software4 := []fleet.Software{
		{Name: "foo", Version: "0.0.3", Source: "chrome_extensions"},
		{Name: "bar", Version: "0.0.3", Source: "deb_packages"},
	}

	_, err = ds.UpdateHostSoftware(ctx, host3.ID, software3)
	require.NoError(t, err)
	_, err = ds.UpdateHostSoftware(ctx, host4.ID, software4)
	require.NoError(t, err)

	// at this point, there's no counts per team, only global counts
	globalCounts = listSoftwareCheckCount(t, ds, 3, 3, globalOpts, false)
	want = []fleet.Software{
		{Name: "foo", Version: "0.0.3", HostsCount: 2},
		{Name: "foo", Version: "0.0.1", HostsCount: 1},
		{Name: "foo", Version: "v0.0.2", HostsCount: 1},
	}
	cmpNameVersionCount(want, globalCounts)
	checkTableTotalCount(3)

	team1Opts := fleet.SoftwareListOptions{WithHostCounts: true, TeamID: ptr.Uint(team1.ID), ListOptions: fleet.ListOptions{OrderKey: "hosts_count", OrderDirection: fleet.OrderDescending}}
	team1Counts := listSoftwareCheckCount(t, ds, 0, 0, team1Opts, false)
	want = []fleet.Software{}
	cmpNameVersionCount(want, team1Counts)
	checkTableTotalCount(3)

	// after a call to Calculate, the global counts are updated and the team counts appear
	require.NoError(t, ds.SyncHostsSoftware(ctx, time.Now()))

	globalCounts = listSoftwareCheckCount(t, ds, 4, 4, globalOpts, false)
	want = []fleet.Software{
		{Name: "foo", Version: "0.0.3", HostsCount: 4},
		{Name: "foo", Version: "0.0.1", HostsCount: 1},
		{Name: "foo", Version: "v0.0.2", HostsCount: 1},
		{Name: "bar", Version: "0.0.3", HostsCount: 1},
	}
	cmpNameVersionCount(want, globalCounts)

	team1Counts = listSoftwareCheckCount(t, ds, 2, 2, team1Opts, false)
	want = []fleet.Software{
		{Name: "foo", Version: "0.0.3", HostsCount: 2},
		{Name: "foo", Version: "0.0.1", HostsCount: 1},
	}
	cmpNameVersionCount(want, team1Counts)

	// composite pk (software_id, team_id), so we expect more rows
	checkTableTotalCount(8)

	team2Opts := fleet.SoftwareListOptions{WithHostCounts: true, TeamID: ptr.Uint(team2.ID), ListOptions: fleet.ListOptions{OrderKey: "hosts_count", OrderDirection: fleet.OrderDescending}}
	team2Counts := listSoftwareCheckCount(t, ds, 2, 2, team2Opts, false)
	want = []fleet.Software{
		{Name: "foo", Version: "0.0.3", HostsCount: 1},
		{Name: "bar", Version: "0.0.3", HostsCount: 1},
	}
	cmpNameVersionCount(want, team2Counts)

	// update host4 (team2), remove "bar" software
	software4 = []fleet.Software{
		{Name: "foo", Version: "0.0.3", Source: "chrome_extensions"},
	}

	_, err = ds.UpdateHostSoftware(ctx, host4.ID, software4)
	require.NoError(t, err)
	require.NoError(t, ds.SyncHostsSoftware(ctx, time.Now()))

	globalCounts = listSoftwareCheckCount(t, ds, 3, 3, globalOpts, false)
	want = []fleet.Software{
		{Name: "foo", Version: "0.0.3", HostsCount: 4},
		{Name: "foo", Version: "0.0.1", HostsCount: 1},
		{Name: "foo", Version: "v0.0.2", HostsCount: 1},
	}
	cmpNameVersionCount(want, globalCounts)

	team1Counts = listSoftwareCheckCount(t, ds, 2, 2, team1Opts, false)
	want = []fleet.Software{
		{Name: "foo", Version: "0.0.3", HostsCount: 2},
		{Name: "foo", Version: "0.0.1", HostsCount: 1},
	}
	cmpNameVersionCount(want, team1Counts)

	team2Counts = listSoftwareCheckCount(t, ds, 1, 1, team2Opts, false)
	want = []fleet.Software{
		{Name: "foo", Version: "0.0.3", HostsCount: 1},
	}
	cmpNameVersionCount(want, team2Counts)

	checkTableTotalCount(6)

	// update host4 (team2), remove all software and delete team
	software4 = []fleet.Software{}
	_, err = ds.UpdateHostSoftware(ctx, host4.ID, software4)
	require.NoError(t, err)
	require.NoError(t, ds.DeleteTeam(ctx, team2.ID))

	// this call will remove team2 from the software host counts table
	require.NoError(t, ds.SyncHostsSoftware(ctx, time.Now()))

	globalCounts = listSoftwareCheckCount(t, ds, 3, 3, globalOpts, false)
	want = []fleet.Software{
		{Name: "foo", Version: "0.0.3", HostsCount: 3},
		{Name: "foo", Version: "0.0.1", HostsCount: 1},
		{Name: "foo", Version: "v0.0.2", HostsCount: 1},
	}
	cmpNameVersionCount(want, globalCounts)

	team1Counts = listSoftwareCheckCount(t, ds, 2, 2, team1Opts, false)
	want = []fleet.Software{
		{Name: "foo", Version: "0.0.3", HostsCount: 2},
		{Name: "foo", Version: "0.0.1", HostsCount: 1},
	}
	cmpNameVersionCount(want, team1Counts)

	listSoftwareCheckCount(t, ds, 0, 0, team2Opts, false)
	checkTableTotalCount(5)
}

func insertVulnSoftwareForTest(t *testing.T, ds *Datastore) {
	host1 := test.NewHost(t, ds, "host1", "", "host1key", "host1uuid", time.Now(), test.WithComputerName("computer1"))
	host2 := test.NewHost(t, ds, "host2", "", "host2key", "host2uuid", time.Now())

	software1 := []fleet.Software{
		{
			Name:        "foo.rpm",
			Version:     "0.0.1",
			Source:      "rpm_packages",
			GenerateCPE: "cpe_foo_rpm",
		},
		{
			Name:        "foo.chrome",
			Version:     "0.0.3",
			Source:      "chrome_extensions",
			GenerateCPE: "cpe_foo_chrome_3",
		},
	}
	software2 := []fleet.Software{
		{
			Name:        "foo.chrome",
			Version:     "0.0.2",
			Source:      "chrome_extensions",
			GenerateCPE: "cpe_foo_chrome_2",
		},
		{
			Name:        "foo.chrome",
			Version:     "0.0.3",
			Source:      "chrome_extensions",
			GenerateCPE: "cpe_foo_chrome_3",
			Vulnerabilities: fleet.Vulnerabilities{
				{
					CVE:         "CVE-2022-0001",
					DetailsLink: "https://nvd.nist.gov/vuln/detail/CVE-2022-0001",
				},
			},
		},
		{
			Name:        "bar.rpm",
			Version:     "0.0.3",
			Source:      "rpm_packages",
			GenerateCPE: "cpe_bar_rpm",
			Vulnerabilities: fleet.Vulnerabilities{
				{
					CVE:         "CVE-2022-0002",
					DetailsLink: "https://nvd.nist.gov/vuln/detail/CVE-2022-0002",
				},
				{
					CVE:         "CVE-2022-0003",
					DetailsLink: "https://nvd.nist.gov/vuln/detail/CVE-333-444-555",
				},
			},
		},
	}

	_, err := ds.UpdateHostSoftware(context.Background(), host1.ID, software1)
	require.NoError(t, err)
	_, err = ds.UpdateHostSoftware(context.Background(), host2.ID, software2)
	require.NoError(t, err)

	require.NoError(t, ds.LoadHostSoftware(context.Background(), host1, false))
	require.NoError(t, ds.LoadHostSoftware(context.Background(), host2, false))
	sort.Slice(host1.Software, func(i, j int) bool {
		return host1.Software[i].Name+host1.Software[i].Version < host1.Software[j].Name+host1.Software[j].Version
	})
	sort.Slice(host2.Software, func(i, j int) bool {
		return host2.Software[i].Name+host2.Software[i].Version < host2.Software[j].Name+host2.Software[j].Version
	})

	cpes := []fleet.SoftwareCPE{
		{SoftwareID: host1.Software[0].ID, CPE: "cpe_foo_chrome_3"},
		{SoftwareID: host1.Software[1].ID, CPE: "cpe_foo_rpm"},
		{SoftwareID: host2.Software[0].ID, CPE: "cpe_bar_rpm"},
		{SoftwareID: host2.Software[1].ID, CPE: "cpe_foo_chrome_2"},
		{SoftwareID: host2.Software[2].ID, CPE: "cpe_foo_chrome_3"},
	}
	_, err = ds.UpsertSoftwareCPEs(context.Background(), cpes)
	require.NoError(t, err)

	require.NoError(t, ds.LoadHostSoftware(context.Background(), host1, false))
	require.NoError(t, ds.LoadHostSoftware(context.Background(), host2, false))
	sort.Slice(host1.Software, func(i, j int) bool {
		return host1.Software[i].Name+host1.Software[i].Version < host1.Software[j].Name+host1.Software[j].Version
	})
	sort.Slice(host2.Software, func(i, j int) bool {
		return host2.Software[i].Name+host2.Software[i].Version < host2.Software[j].Name+host2.Software[j].Version
	})

	chrome3 := host2.Software[2]
	inserted, err := ds.InsertSoftwareVulnerability(context.Background(), fleet.SoftwareVulnerability{
		SoftwareID: chrome3.ID,
		CVE:        "CVE-2022-0001",
	}, fleet.NVDSource)

	require.NoError(t, err)
	require.True(t, inserted)

	barRpm := host2.Software[0]
	vulns := []fleet.SoftwareVulnerability{
		{
			SoftwareID: barRpm.ID,
			CVE:        "CVE-2022-0002",
		},
		{
			SoftwareID: barRpm.ID,
			CVE:        "CVE-2022-0003",
		},
	}

	for _, v := range vulns {
		inserted, err := ds.InsertSoftwareVulnerability(context.Background(), v, fleet.NVDSource)
		require.NoError(t, err)
		require.True(t, inserted)
	}

	s1Paths := make(map[string]string)
	for _, s := range software1 {
		s1Paths[s.ToUniqueStr()] = fmt.Sprintf("/some/path/%s", s.Name)
	}
	require.NoError(t, ds.UpdateHostSoftwareInstalledPaths(context.Background(), host1.ID, s1Paths))

	require.NoError(t, ds.SyncHostsSoftware(context.Background(), time.Now()))
}

func testDeleteSoftwareVulnerabilities(t *testing.T, ds *Datastore) {
	ctx := context.Background()

	err := ds.DeleteSoftwareVulnerabilities(ctx, nil)
	require.NoError(t, err)

	insertVulnSoftwareForTest(t, ds)

	err = ds.DeleteSoftwareVulnerabilities(ctx, []fleet.SoftwareVulnerability{
		{
			SoftwareID: 999, // unknown software
			CVE:        "CVE-2022-0003",
		},
	})
	require.NoError(t, err)

	host2, err := ds.HostByIdentifier(ctx, "host2")
	require.NoError(t, err)

	err = ds.LoadHostSoftware(ctx, host2, false)
	require.NoError(t, err)
	sort.Slice(host2.Software, func(i, j int) bool {
		return host2.Software[i].Name+host2.Software[i].Version < host2.Software[j].Name+host2.Software[j].Version
	})

	barRPM := host2.Software[0]
	require.Len(t, barRPM.Vulnerabilities, 2)

	err = ds.DeleteSoftwareVulnerabilities(ctx, []fleet.SoftwareVulnerability{
		{
			SoftwareID: barRPM.ID,
			CVE:        "CVE-0000-0000", // unknown CVE
		},
	})
	require.NoError(t, err)

	err = ds.DeleteSoftwareVulnerabilities(ctx, []fleet.SoftwareVulnerability{
		{
			SoftwareID: barRPM.ID,
			CVE:        "CVE-2022-0003",
		},
	})
	require.NoError(t, err)

	err = ds.LoadHostSoftware(ctx, host2, false)
	require.NoError(t, err)
	sort.Slice(host2.Software, func(i, j int) bool {
		return host2.Software[i].Name+host2.Software[i].Version < host2.Software[j].Name+host2.Software[j].Version
	})

	barRPM = host2.Software[0]
	require.Len(t, barRPM.Vulnerabilities, 1)

	err = ds.DeleteSoftwareVulnerabilities(ctx, []fleet.SoftwareVulnerability{
		{
			SoftwareID: barRPM.ID,
			CVE:        "CVE-2022-0002",
		},
	})
	require.NoError(t, err)

	err = ds.LoadHostSoftware(ctx, host2, false)
	require.NoError(t, err)
	sort.Slice(host2.Software, func(i, j int) bool {
		return host2.Software[i].Name+host2.Software[i].Version < host2.Software[j].Name+host2.Software[j].Version
	})

	barRPM = host2.Software[0]
	require.Empty(t, barRPM.Vulnerabilities)
}

func testHostsByCVE(t *testing.T, ds *Datastore) {
	ctx := context.Background()

	hosts, err := ds.HostsByCVE(ctx, "CVE-0000-0000")
	require.NoError(t, err)
	require.Len(t, hosts, 0)

	insertVulnSoftwareForTest(t, ds)

	// CVE of foo chrome 0.0.3, both hosts have it
	hosts, err = ds.HostsByCVE(ctx, "CVE-2022-0001")
	require.NoError(t, err)
	require.Len(t, hosts, 2)
	require.ElementsMatch(t, hosts, []fleet.HostVulnerabilitySummary{
		{
			ID:          1,
			Hostname:    "host1",
			DisplayName: "computer1",
			SoftwareInstalledPaths: []string{
				"/some/path/foo.chrome",
			},
		}, {
			ID:          2,
			Hostname:    "host2",
			DisplayName: "host2",
		},
	})

	// CVE of bar.rpm 0.0.3, only host 2 has it
	hosts, err = ds.HostsByCVE(ctx, "CVE-2022-0002")
	require.NoError(t, err)
	require.Len(t, hosts, 1)
	require.Equal(t, hosts[0].Hostname, "host2")
}

func testHostVulnSummariesBySoftwareIDs(t *testing.T, ds *Datastore) {
	ctx := context.Background()

	// Invalid non-existing host id
	hosts, err := ds.HostVulnSummariesBySoftwareIDs(ctx, []uint{0})
	require.NoError(t, err)
	require.Len(t, hosts, 0)

	insertVulnSoftwareForTest(t, ds)

	allSoftware, err := ds.ListSoftware(ctx, fleet.SoftwareListOptions{})
	require.NoError(t, err)

	var fooRpm fleet.Software
	var chrome3 fleet.Software
	var barRpm fleet.Software
	for _, s := range allSoftware {
		switch s.GenerateCPE {
		case "cpe_foo_rpm":
			fooRpm = s
		case "cpe_foo_chrome_3":
			chrome3 = s
		case "cpe_bar_rpm":
			barRpm = s
		}
	}
	require.NotZero(t, chrome3.ID)
	require.NotZero(t, barRpm.ID)

	hosts, err = ds.HostVulnSummariesBySoftwareIDs(ctx, []uint{chrome3.ID})
	require.NoError(t, err)
	require.ElementsMatch(t, hosts, []fleet.HostVulnerabilitySummary{
		{
			ID:                     1,
			Hostname:               "host1",
			DisplayName:            "computer1",
			SoftwareInstalledPaths: []string{"/some/path/foo.chrome"},
		}, {
			ID:          2,
			Hostname:    "host2",
			DisplayName: "host2",
		},
	})

	hosts, err = ds.HostVulnSummariesBySoftwareIDs(ctx, []uint{barRpm.ID})
	require.NoError(t, err)
	require.ElementsMatch(t, hosts, []fleet.HostVulnerabilitySummary{
		{
			ID:          2,
			Hostname:    "host2",
			DisplayName: "host2",
		},
	})

	// Duplicates should not be returned if cpes are found on the same host ie host2 should only appear once
	hosts, err = ds.HostVulnSummariesBySoftwareIDs(ctx, []uint{chrome3.ID, barRpm.ID, fooRpm.ID})
	require.NoError(t, err)
	require.Len(t, hosts, 2)
	require.Equal(t, hosts[0].Hostname, "host1")
	require.Equal(t, hosts[1].Hostname, "host2")
	require.ElementsMatch(t, hosts[0].SoftwareInstalledPaths, []string{"/some/path/foo.rpm", "/some/path/foo.chrome"})
	require.Empty(t, hosts[1].SoftwareInstalledPaths)
}

// testUpdateHostSoftwareUpdatesSoftware tests that uninstalling applications
// from hosts (ds.UpdateHostSoftware) will remove the corresponding entry in
// `software` if no more hosts have the application installed.
func testUpdateHostSoftwareUpdatesSoftware(t *testing.T, ds *Datastore) {
	ctx := context.Background()

	h1 := test.NewHost(t, ds, "host", "", "hostkey", "hostuuid", time.Now())
	h2 := test.NewHost(t, ds, "host2", "", "hostkey2", "hostuuid2", time.Now())

	// Set the initial software list.
	sw1 := []fleet.Software{
		{Name: "foo", Version: "0.0.1", Source: "test", GenerateCPE: "cpe_foo"},
		{Name: "bar", Version: "0.0.2", Source: "test", GenerateCPE: "cpe_bar"},
		{Name: "baz", Version: "0.0.3", Source: "test", GenerateCPE: "cpe_baz"},
	}
	_, err := ds.UpdateHostSoftware(ctx, h1.ID, sw1)
	require.NoError(t, err)
	sw2 := []fleet.Software{
		{Name: "foo", Version: "0.0.1", Source: "test", GenerateCPE: "cpe_foo"},
		{Name: "bar", Version: "0.0.2", Source: "test", GenerateCPE: "cpe_bar"},
		{Name: "baz", Version: "0.0.3", Source: "test", GenerateCPE: "cpe_baz"},
		{Name: "baz2", Version: "0.0.3", Source: "test", GenerateCPE: "cpe_baz"},
	}
	_, err = ds.UpdateHostSoftware(ctx, h2.ID, sw2)
	require.NoError(t, err)

	// ListSoftware uses host_software_counts table.
	err = ds.SyncHostsSoftware(ctx, time.Now())
	require.NoError(t, err)

	// Check the returned software.
	cmpNameVersionCount := func(expected, got []fleet.Software) {
		cmp := make([]fleet.Software, len(got))
		for i, sw := range got {
			cmp[i] = fleet.Software{Name: sw.Name, Version: sw.Version, HostsCount: sw.HostsCount}
		}
		require.ElementsMatch(t, expected, cmp)
	}
	opts := fleet.SoftwareListOptions{WithHostCounts: true}
	software := listSoftwareCheckCount(t, ds, 4, 4, opts, false)
	expectedSoftware := []fleet.Software{
		{Name: "foo", Version: "0.0.1", HostsCount: 2},
		{Name: "bar", Version: "0.0.2", HostsCount: 2},
		{Name: "baz", Version: "0.0.3", HostsCount: 2},
		{Name: "baz2", Version: "0.0.3", HostsCount: 1},
	}
	cmpNameVersionCount(expectedSoftware, software)

	// Update software for the two hosts.
	//
	//	- foo is still present in both hosts
	//	- new is added to h1.
	//	- baz is removed from h2.
	//	- baz2 is removed from h2.
	//	- bar is removed from both hosts.
	sw1Updated := []fleet.Software{
		{Name: "foo", Version: "0.0.1", Source: "test", GenerateCPE: "cpe_foo"},
		{Name: "baz", Version: "0.0.3", Source: "test", GenerateCPE: "cpe_baz"},
		{Name: "new", Version: "0.0.4", Source: "test", GenerateCPE: "cpe_new"},
	}
	_, err = ds.UpdateHostSoftware(ctx, h1.ID, sw1Updated)
	require.NoError(t, err)
	sw2Updated := []fleet.Software{
		{Name: "foo", Version: "0.0.1", Source: "test", GenerateCPE: "cpe_foo"},
	}
	_, err = ds.UpdateHostSoftware(ctx, h2.ID, sw2Updated)
	require.NoError(t, err)

	var (
		bazSoftwareID  uint
		barSoftwareID  uint
		baz2SoftwareID uint
	)
	for _, s := range software {
		if s.Name == "baz" {
			bazSoftwareID = s.ID
		}
		if s.Name == "baz2" {
			baz2SoftwareID = s.ID
		}
		if s.Name == "bar" {
			barSoftwareID = s.ID
		}
	}
	require.NotZero(t, bazSoftwareID)
	require.NotZero(t, barSoftwareID)
	require.NotZero(t, baz2SoftwareID)

	// "new" is not returned until ds.SyncHostsSoftware is executed.
	// "baz2" is gone from the software list.
	// "baz" still has the wrong count because ds.SyncHostsSoftware hasn't run yet.
	//
	// So... counts are "off" until ds.SyncHostsSoftware is run.
	software = listSoftwareCheckCount(t, ds, 2, 2, opts, false)
	expectedSoftware = []fleet.Software{
		{Name: "foo", Version: "0.0.1", HostsCount: 2},
		{Name: "baz", Version: "0.0.3", HostsCount: 2},
	}
	cmpNameVersionCount(expectedSoftware, software)

	hosts, err := ds.HostVulnSummariesBySoftwareIDs(ctx, []uint{bazSoftwareID})
	require.NoError(t, err)
	require.Len(t, hosts, 1)
	require.Equal(t, hosts[0].ID, h1.ID)

	hosts, err = ds.HostVulnSummariesBySoftwareIDs(ctx, []uint{barSoftwareID})
	require.NoError(t, err)
	require.Empty(t, hosts)
	hosts, err = ds.HostVulnSummariesBySoftwareIDs(ctx, []uint{baz2SoftwareID})
	require.NoError(t, err)
	require.Empty(t, hosts)

	// ListSoftware uses host_software_counts table.
	err = ds.SyncHostsSoftware(ctx, time.Now())
	require.NoError(t, err)

	software = listSoftwareCheckCount(t, ds, 3, 3, opts, false)
	expectedSoftware = []fleet.Software{
		{Name: "foo", Version: "0.0.1", HostsCount: 2},
		{Name: "baz", Version: "0.0.3", HostsCount: 1},
		{Name: "new", Version: "0.0.4", HostsCount: 1},
	}
	cmpNameVersionCount(expectedSoftware, software)
}

func testUpdateHostSoftware(t *testing.T, ds *Datastore) {
	ctx := context.Background()

	now := time.Now()
	lastYear := now.Add(-365 * 24 * time.Hour)

	// sort software slice by last opened at timestamp
	genSortFn := func(sl []fleet.HostSoftwareEntry) func(l, r int) bool {
		return func(l, r int) bool {
			lsw, rsw := sl[l], sl[r]
			lts, rts := lsw.LastOpenedAt, rsw.LastOpenedAt
			switch {
			case lts == nil && rts == nil:
				return true
			case lts == nil && rts != nil:
				return true
			case lts != nil && rts == nil:
				return false
			default:
				return (*lts).Before(*rts) || ((*lts).Equal(*rts) && lsw.Name < rsw.Name)
			}
		}
	}

	host := test.NewHost(t, ds, "host", "", "hostkey", "hostuuid", time.Now())

	type tup struct {
		name string
		ts   time.Time
	}
	validateSoftware := func(expect ...tup) {
		err := ds.LoadHostSoftware(ctx, host, false)
		require.NoError(t, err)

		require.Len(t, host.Software, len(expect))
		sort.Slice(host.Software, genSortFn(host.Software))

		for i, sw := range host.Software {
			want := expect[i]
			require.Equal(t, want.name, sw.Name)

			if want.ts.IsZero() {
				require.Nil(t, sw.LastOpenedAt)
			} else {
				require.WithinDuration(t, want.ts, *sw.LastOpenedAt, time.Second)
			}
		}
	}

	// set the initial software list
	sw := []fleet.Software{
		{Name: "foo", Version: "0.0.1", Source: "test", GenerateCPE: "cpe_foo"},
		{Name: "bar", Version: "0.0.2", Source: "test", GenerateCPE: "cpe_bar", LastOpenedAt: &lastYear},
		{Name: "baz", Version: "0.0.3", Source: "test", GenerateCPE: "cpe_baz", LastOpenedAt: &now},
	}
	_, err := ds.UpdateHostSoftware(ctx, host.ID, sw)
	require.NoError(t, err)
	validateSoftware(tup{name: "foo"}, tup{"bar", lastYear}, tup{"baz", now})

	// make changes: remove foo, add qux, no new timestamp on bar, small ts change on baz
	nowish := now.Add(3 * time.Second)
	sw = []fleet.Software{
		{Name: "bar", Version: "0.0.2", Source: "test", GenerateCPE: "cpe_bar"},
		{Name: "baz", Version: "0.0.3", Source: "test", GenerateCPE: "cpe_baz", LastOpenedAt: &nowish},
		{Name: "qux", Version: "0.0.4", Source: "test", GenerateCPE: "cpe_qux"},
	}
	_, err = ds.UpdateHostSoftware(ctx, host.ID, sw)
	require.NoError(t, err)
	validateSoftware(tup{name: "qux"}, tup{"bar", lastYear}, tup{"baz", now}) // baz hasn't been updated to nowish, too small diff

	// more changes: bar receives a date further in the past, baz and qux to future
	lastLastYear := lastYear.Add(-365 * 24 * time.Hour)
	future := now.Add(3 * 24 * time.Hour)
	sw = []fleet.Software{
		{Name: "bar", Version: "0.0.2", Source: "test", GenerateCPE: "cpe_bar", LastOpenedAt: &lastLastYear},
		{Name: "baz", Version: "0.0.3", Source: "test", GenerateCPE: "cpe_baz", LastOpenedAt: &future},
		{Name: "qux", Version: "0.0.4", Source: "test", GenerateCPE: "cpe_qux", LastOpenedAt: &future},
	}
	_, err = ds.UpdateHostSoftware(ctx, host.ID, sw)
	require.NoError(t, err)
	validateSoftware(tup{"bar", lastYear}, tup{"baz", future}, tup{"qux", future})
}

func testListSoftwareByHostIDShort(t *testing.T, ds *Datastore) {
	host1 := test.NewHost(t, ds, "host1", "", "host1key", "host1uuid", time.Now())
	host2 := test.NewHost(t, ds, "host2", "", "host2key", "host2uuid", time.Now())

	software1 := []fleet.Software{
		{Name: "foo", Version: "0.0.1", Source: "chrome_extensions"},
		{Name: "foo", Version: "0.0.3", Source: "chrome_extensions"},
	}
	software2 := []fleet.Software{
		{Name: "foo", Version: "v0.0.2", Source: "chrome_extensions"},
		{Name: "foo", Version: "0.0.3", Source: "chrome_extensions"},
		{Name: "bar", Version: "0.0.3", Source: "deb_packages"},
	}

	_, err := ds.UpdateHostSoftware(context.Background(), host1.ID, software1)
	require.NoError(t, err)
	_, err = ds.UpdateHostSoftware(context.Background(), host2.ID, software2)
	require.NoError(t, err)
	require.NoError(t, ds.LoadHostSoftware(context.Background(), host1, false))
	require.NoError(t, ds.LoadHostSoftware(context.Background(), host2, false))

	software, err := ds.ListSoftwareByHostIDShort(context.Background(), host1.ID)
	require.NoError(t, err)
	test.ElementsMatchSkipID(t, software1, software)

	software, err = ds.ListSoftwareByHostIDShort(context.Background(), host2.ID)
	require.NoError(t, err)
	test.ElementsMatchSkipID(t, software2, software)

	// bad host id returns no software
	badHostID := uint(3)
	software, err = ds.ListSoftwareByHostIDShort(context.Background(), badHostID)
	require.NoError(t, err)
	require.Len(t, software, 0)
}

func testListSoftwareVulnerabilitiesByHostIDsSource(t *testing.T, ds *Datastore) {
	ctx := context.Background()

	host := test.NewHost(t, ds, "host1", "", "host1key", "host1uuid", time.Now())
	software := []fleet.Software{
		{Name: "foo", Version: "0.0.1", Source: "chrome_extensions"},
		{Name: "bar", Version: "0.0.3", Source: "apps"},
		{Name: "blah", Version: "1.0", Source: "apps"},
	}
	_, err := ds.UpdateHostSoftware(ctx, host.ID, software)
	require.NoError(t, err)
	require.NoError(t, ds.LoadHostSoftware(ctx, host, false))

	cpes := []fleet.SoftwareCPE{
		{SoftwareID: host.Software[0].ID, CPE: "foo_cpe"},
		{SoftwareID: host.Software[1].ID, CPE: "bar_cpe"},
		{SoftwareID: host.Software[2].ID, CPE: "blah_cpe"},
	}
	_, err = ds.UpsertSoftwareCPEs(ctx, cpes)
	require.NoError(t, err)

	require.NoError(t, ds.LoadHostSoftware(ctx, host, false))

	cveMap := map[int]string{
		0: "cve-123",
		1: "cve-456",
	}

	for i, s := range host.Software {
		cve, ok := cveMap[i]
		if ok {
			inserted, err := ds.InsertSoftwareVulnerability(ctx, fleet.SoftwareVulnerability{
				SoftwareID: s.ID,
				CVE:        cve,
			}, fleet.NVDSource)
			require.NoError(t, err)
			require.True(t, inserted)
		}

	}
	result, err := ds.ListSoftwareVulnerabilitiesByHostIDsSource(ctx, []uint{host.ID}, fleet.NVDSource)
	require.NoError(t, err)

	var actualCVEs []string
	for _, r := range result[host.ID] {
		actualCVEs = append(actualCVEs, r.CVE)
	}

	expectedCVEs := []string{"cve-123", "cve-456"}
	require.ElementsMatch(t, expectedCVEs, actualCVEs)

	for _, r := range result[host.ID] {
		require.NotEqual(t, r.SoftwareID, 0)
	}
}

func testInsertSoftwareVulnerability(t *testing.T, ds *Datastore) {
	ctx := context.Background()

	t.Run("no vulnerabilities to insert", func(t *testing.T) {
		inserted, err := ds.InsertSoftwareVulnerability(ctx, fleet.SoftwareVulnerability{}, fleet.UbuntuOVALSource)
		require.NoError(t, err)
		require.False(t, inserted)
	})

	t.Run("duplicated vulnerabilities", func(t *testing.T) {
		host := test.NewHost(t, ds, "host1", "", "host1key", "host1uuid", time.Now())
		software := fleet.Software{
			Name: "foo", Version: "0.0.1", Source: "chrome_extensions",
		}

		_, err := ds.UpdateHostSoftware(ctx, host.ID, []fleet.Software{software})
		require.NoError(t, err)
		require.NoError(t, ds.LoadHostSoftware(ctx, host, false))
		cpes := []fleet.SoftwareCPE{
			{SoftwareID: host.Software[0].ID, CPE: "foo_cpe_1"},
		}
		_, err = ds.UpsertSoftwareCPEs(ctx, cpes)
		require.NoError(t, err)

		inserted, err := ds.InsertSoftwareVulnerability(ctx, fleet.SoftwareVulnerability{
			SoftwareID: host.Software[0].ID, CVE: "cve-1",
		}, fleet.UbuntuOVALSource)
		require.NoError(t, err)
		require.True(t, inserted)

		inserted, err = ds.InsertSoftwareVulnerability(ctx, fleet.SoftwareVulnerability{
			SoftwareID: host.Software[0].ID, CVE: "cve-1",
		}, fleet.UbuntuOVALSource)
		require.NoError(t, err)
		require.False(t, inserted)

		storedVulns, err := ds.ListSoftwareVulnerabilitiesByHostIDsSource(ctx, []uint{host.ID}, fleet.UbuntuOVALSource)
		require.NoError(t, err)

		occurrence := make(map[string]int)
		for _, v := range storedVulns[host.ID] {
			occurrence[v.CVE] = occurrence[v.CVE] + 1
		}
		require.Equal(t, 1, occurrence["cve-1"])
	})

	t.Run("a vulnerability already exists", func(t *testing.T) {
		host := test.NewHost(t, ds, "host2", "", "host2key", "host2uuid", time.Now())
		software := fleet.Software{
			Name: "foo", Version: "0.0.1", Source: "chrome_extensions",
		}

		_, err := ds.UpdateHostSoftware(ctx, host.ID, []fleet.Software{software})
		require.NoError(t, err)
		require.NoError(t, ds.LoadHostSoftware(ctx, host, false))
		cpes := []fleet.SoftwareCPE{
			{SoftwareID: host.Software[0].ID, CPE: "foo_cpe_2"},
		}
		_, err = ds.UpsertSoftwareCPEs(ctx, cpes)
		require.NoError(t, err)

		var vulns []fleet.SoftwareVulnerability
		for _, s := range host.Software {
			vulns = append(vulns, fleet.SoftwareVulnerability{
				SoftwareID: s.ID,
				CVE:        "cve-2",
			})
		}

		inserted, err := ds.InsertSoftwareVulnerability(ctx, vulns[0], fleet.UbuntuOVALSource)
		require.NoError(t, err)
		require.True(t, inserted)

		inserted, err = ds.InsertSoftwareVulnerability(ctx, vulns[0], fleet.UbuntuOVALSource)
		require.NoError(t, err)
		require.False(t, inserted)

		storedVulns, err := ds.ListSoftwareVulnerabilitiesByHostIDsSource(ctx, []uint{host.ID}, fleet.UbuntuOVALSource)
		require.NoError(t, err)

		occurrence := make(map[string]int)
		for _, v := range storedVulns[host.ID] {
			occurrence[v.CVE] = occurrence[v.CVE] + 1
		}
		require.Equal(t, 1, occurrence["cve-1"])
		require.Equal(t, 1, occurrence["cve-2"])
	})
}

func testListCVEs(t *testing.T, ds *Datastore) {
	ctx := context.Background()

	now := time.Now().UTC()
	threeDaysAgo := now.Add(-3 * 24 * time.Hour)
	twoWeeksAgo := now.Add(-14 * 24 * time.Hour)
	twoMonthsAgo := now.Add(-60 * 24 * time.Hour)

	testCases := []fleet.CVEMeta{
		{CVE: "cve-1", Published: &threeDaysAgo},
		{CVE: "cve-2", Published: &twoWeeksAgo},
		{CVE: "cve-3", Published: &twoMonthsAgo},
		{CVE: "cve-4"},
	}

	err := ds.InsertCVEMeta(ctx, testCases)
	require.NoError(t, err)

	result, err := ds.ListCVEs(ctx, 30*24*time.Hour)
	require.NoError(t, err)

	expected := []string{"cve-1", "cve-2"}
	var actual []string
	for _, r := range result {
		actual = append(actual, r.CVE)
	}

	require.ElementsMatch(t, expected, actual)
}

func testListSoftwareForVulnDetection(t *testing.T, ds *Datastore) {
	t.Run("returns software without CPE entries", func(t *testing.T) {
		ctx := context.Background()

		host := test.NewHost(t, ds, "host3", "", "host3key", "host3uuid", time.Now())
		host.Platform = "debian"
		require.NoError(t, ds.UpdateHost(ctx, host))

		software := []fleet.Software{
			{Name: "foo", Version: "0.0.1", Source: "chrome_extensions"},
			{Name: "bar", Version: "0.0.3", Source: "apps"},
			{Name: "biz", Version: "0.0.1", Source: "deb_packages"},
			{Name: "baz", Version: "0.0.3", Source: "deb_packages"},
		}
		_, err := ds.UpdateHostSoftware(ctx, host.ID, software)
		require.NoError(t, err)
		require.NoError(t, ds.LoadHostSoftware(ctx, host, false))
		_, err = ds.UpsertSoftwareCPEs(ctx, []fleet.SoftwareCPE{{SoftwareID: host.Software[0].ID, CPE: "cpe1"}})
		require.NoError(t, err)
		// Load software again so that CPE data is included.
		require.NoError(t, ds.LoadHostSoftware(ctx, host, false))

		result, err := ds.ListSoftwareForVulnDetection(ctx, host.ID)
		require.NoError(t, err)

		sort.Slice(host.Software, func(i, j int) bool { return host.Software[i].ID < host.Software[j].ID })
		sort.Slice(result, func(i, j int) bool { return result[i].ID < result[j].ID })

		require.Equal(t, len(host.Software), len(result))

		for i := range host.Software {
			require.Equal(t, host.Software[i].ID, result[i].ID)
			require.Equal(t, host.Software[i].Name, result[i].Name)
			require.Equal(t, host.Software[i].Version, result[i].Version)
			require.Equal(t, host.Software[i].Release, result[i].Release)
			require.Equal(t, host.Software[i].Arch, result[i].Arch)
			require.Equal(t, host.Software[i].GenerateCPE, result[i].GenerateCPE)
		}
	})
}

func testSoftwareByIDNoDuplicatedVulns(t *testing.T, ds *Datastore) {
	t.Run("software installed in multiple hosts does not have duplicated vulnerabilities", func(t *testing.T) {
		ctx := context.Background()
		hostA := test.NewHost(t, ds, "hostA", "", "hostAkey", "hostAuuid", time.Now())
		hostA.Platform = "ubuntu"
		require.NoError(t, ds.UpdateHost(ctx, hostA))

		hostB := test.NewHost(t, ds, "hostB", "", "hostBkey", "hostBuuid", time.Now())
		hostB.Platform = "ubuntu"
		require.NoError(t, ds.UpdateHost(ctx, hostB))

		software := []fleet.Software{
			{Name: "foo_123", Version: "0.0.1", Source: "chrome_extensions"},
			{Name: "bar_123", Version: "0.0.3", Source: "apps"},
			{Name: "biz_123", Version: "0.0.1", Source: "deb_packages"},
			{Name: "baz_123", Version: "0.0.3", Source: "deb_packages"},
		}

		_, err := ds.UpdateHostSoftware(ctx, hostA.ID, software)
		require.NoError(t, err)
		_, err = ds.UpdateHostSoftware(ctx, hostB.ID, software)
		require.NoError(t, err)

		require.NoError(t, ds.LoadHostSoftware(ctx, hostA, false))
		require.NoError(t, ds.LoadHostSoftware(ctx, hostB, false))

		// Add one vulnerability to each software
		var vulns []fleet.SoftwareVulnerability
		for i, s := range hostA.Software {
			inserted, err := ds.InsertSoftwareVulnerability(ctx, fleet.SoftwareVulnerability{
				SoftwareID: s.ID,
				CVE:        fmt.Sprintf("cve-%d", i),
			}, fleet.UbuntuOVALSource)
			require.NoError(t, err)
			require.True(t, inserted)
			vulns = append(vulns)
		}

		for _, s := range hostA.Software {
			result, err := ds.SoftwareByID(ctx, s.ID, true)
			require.NoError(t, err)
			require.Len(t, result.Vulnerabilities, 1)
		}
	})
}

func testSoftwareByIDIncludesCVEPublishedDate(t *testing.T, ds *Datastore) {
	t.Run("software.vulnerabilities includes the published date", func(t *testing.T) {
		ctx := context.Background()
		host := test.NewHost(t, ds, "hostA", "", "hostAkey", "hostAuuid", time.Now())
		now := time.Now().UTC().Truncate(time.Second)

		testCases := []struct {
			name             string
			hasVuln          bool
			hasMeta          bool
			hasPublishedDate bool
		}{
			{"foo_123", true, true, true},
			{"bar_123", true, true, false},
			{"foo_456", true, false, false},
			{"bar_456", false, true, true},
			{"foo_789", false, true, false},
			{"bar_789", false, false, false},
		}

		// Add software
		var software []fleet.Software
		for _, t := range testCases {
			software = append(software, fleet.Software{
				Name:    t.name,
				Version: "0.0.1",
				Source:  "apps",
			})
		}
		_, err := ds.UpdateHostSoftware(ctx, host.ID, software)
		require.NoError(t, err)
		require.NoError(t, ds.LoadHostSoftware(ctx, host, false))

		// Add vulnerabilities and CVEMeta
		var meta []fleet.CVEMeta
		for _, tC := range testCases {
			idx := -1
			for i, s := range host.Software {
				if s.Name == tC.name {
					idx = i
					break
				}
			}
			require.NotEqual(t, -1, idx, "software not found")

			if tC.hasVuln {
				inserted, err := ds.InsertSoftwareVulnerability(ctx, fleet.SoftwareVulnerability{
					SoftwareID: host.Software[idx].ID,
					CVE:        fmt.Sprintf("cve-%s", tC.name),
				}, fleet.UbuntuOVALSource)
				require.NoError(t, err)
				require.True(t, inserted)
			}

			if tC.hasMeta {
				var published *time.Time
				if tC.hasPublishedDate {
					published = &now
				}

				meta = append(meta, fleet.CVEMeta{
					CVE:              fmt.Sprintf("cve-%s", tC.name),
					CVSSScore:        ptr.Float64(5.4),
					EPSSProbability:  ptr.Float64(0.5),
					CISAKnownExploit: ptr.Bool(true),
					Published:        published,
				})
			}
		}
		require.NoError(t, ds.InsertCVEMeta(ctx, meta))

		for _, tC := range testCases {
			idx := -1
			for i, s := range host.Software {
				if s.Name == tC.name {
					idx = i
					break
				}
			}
			require.NotEqual(t, -1, idx, "software not found")

			// Test that scores are not included if includeCVEScores = false
			withoutScores, err := ds.SoftwareByID(ctx, host.Software[idx].ID, false)
			require.NoError(t, err)
			if tC.hasVuln {
				require.Len(t, withoutScores.Vulnerabilities, 1)
				require.Equal(t, fmt.Sprintf("cve-%s", tC.name), withoutScores.Vulnerabilities[0].CVE)

				require.Nil(t, withoutScores.Vulnerabilities[0].CVSSScore)
				require.Nil(t, withoutScores.Vulnerabilities[0].EPSSProbability)
				require.Nil(t, withoutScores.Vulnerabilities[0].CISAKnownExploit)
			} else {
				require.Empty(t, withoutScores.Vulnerabilities)
			}

			withScores, err := ds.SoftwareByID(ctx, host.Software[idx].ID, true)
			require.NoError(t, err)
			if tC.hasVuln {
				require.Len(t, withScores.Vulnerabilities, 1)
				require.Equal(t, fmt.Sprintf("cve-%s", tC.name), withoutScores.Vulnerabilities[0].CVE)

				if tC.hasMeta {
					require.NotNil(t, withScores.Vulnerabilities[0].CVSSScore)
					require.NotNil(t, *withScores.Vulnerabilities[0].CVSSScore)
					require.Equal(t, **withScores.Vulnerabilities[0].CVSSScore, 5.4)

					require.NotNil(t, withScores.Vulnerabilities[0].EPSSProbability)
					require.NotNil(t, *withScores.Vulnerabilities[0].EPSSProbability)
					require.Equal(t, **withScores.Vulnerabilities[0].EPSSProbability, 0.5)

					require.NotNil(t, withScores.Vulnerabilities[0].CISAKnownExploit)
					require.NotNil(t, *withScores.Vulnerabilities[0].CISAKnownExploit)
					require.Equal(t, **withScores.Vulnerabilities[0].CISAKnownExploit, true)

					if tC.hasPublishedDate {
						require.NotNil(t, withScores.Vulnerabilities[0].CVEPublished)
						require.NotNil(t, *withScores.Vulnerabilities[0].CVEPublished)
						require.Equal(t, (**withScores.Vulnerabilities[0].CVEPublished), now)
					}
				}
			} else {
				require.Empty(t, withoutScores.Vulnerabilities)
			}
		}
	})
}

func testAllSoftwareIterator(t *testing.T, ds *Datastore) {
	host := test.NewHost(t, ds, "host1", "", "host1key", "host1uuid", time.Now())

	software := []fleet.Software{
		{Name: "foo", Version: "0.0.1", Source: "chrome_extensions"},
		{Name: "foo", Version: "0.0.3", Source: "chrome_extensions"},
		{Name: "foo", Version: "v0.0.2", Source: "apps"},
		{Name: "foo", Version: "0.0.3", Source: "apps"},
		{Name: "bar", Version: "0.0.3", Source: "deb_packages"},
	}
	_, err := ds.UpdateHostSoftware(context.Background(), host.ID, software)
	require.NoError(t, err)
	require.NoError(t, ds.LoadHostSoftware(context.Background(), host, false))

	foo_ce_v1 := slices.IndexFunc(host.Software, func(c fleet.HostSoftwareEntry) bool {
		return c.Name == "foo" && c.Version == "0.0.1" && c.Source == "chrome_extensions"
	})
	foo_app_v2 := slices.IndexFunc(host.Software, func(c fleet.HostSoftwareEntry) bool {
		return c.Name == "foo" && c.Version == "v0.0.2" && c.Source == "apps"
	})
	bar_v3 := slices.IndexFunc(host.Software, func(c fleet.HostSoftwareEntry) bool {
		return c.Name == "bar" && c.Version == "0.0.3" && c.Source == "deb_packages"
	})

	cpes := []fleet.SoftwareCPE{
		{SoftwareID: host.Software[foo_ce_v1].ID, CPE: "cpe:foo_ce_v1"},
		{SoftwareID: host.Software[foo_app_v2].ID, CPE: "cpe:foo_app_v2"},
		{SoftwareID: host.Software[bar_v3].ID, CPE: "cpe:bar_v3"},
	}
	_, err = ds.UpsertSoftwareCPEs(context.Background(), cpes)
	require.NoError(t, err)

	testCases := []struct {
		q        fleet.SoftwareIterQueryOptions
		expected []fleet.Software
	}{
		{
			expected: []fleet.Software{
				{Name: "foo", Version: "v0.0.2", Source: "apps", GenerateCPE: "cpe:foo_app_v2"},
				{Name: "foo", Version: "0.0.3", Source: "apps"},
			},
			q: fleet.SoftwareIterQueryOptions{IncludedSources: []string{"apps"}},
		},
		{
			expected: []fleet.Software{
				{Name: "foo", Version: "0.0.1", Source: "chrome_extensions", GenerateCPE: "cpe:foo_ce_v1"},
				{Name: "foo", Version: "0.0.3", Source: "chrome_extensions"},
				{Name: "bar", Version: "0.0.3", Source: "deb_packages", GenerateCPE: "cpe:bar_v3"},
			},
			q: fleet.SoftwareIterQueryOptions{ExcludedSources: []string{"apps"}},
		},
		{
			expected: []fleet.Software{
				{Name: "foo", Version: "v0.0.2", Source: "apps", GenerateCPE: "cpe:foo_app_v2"},
				{Name: "foo", Version: "0.0.3", Source: "apps"},
			},
			q: fleet.SoftwareIterQueryOptions{IncludedSources: []string{"apps"}},
		},
		{
			expected: []fleet.Software{
				{Name: "foo", Version: "0.0.1", Source: "chrome_extensions", GenerateCPE: "cpe:foo_ce_v1"},
				{Name: "foo", Version: "v0.0.2", Source: "apps", GenerateCPE: "cpe:foo_app_v2"},
				{Name: "foo", Version: "0.0.3", Source: "apps"},
				{Name: "foo", Version: "0.0.3", Source: "chrome_extensions"},
				{Name: "bar", Version: "0.0.3", Source: "deb_packages", GenerateCPE: "cpe:bar_v3"},
			},
			q: fleet.SoftwareIterQueryOptions{},
		},
	}

	for _, tC := range testCases {
		var actual []fleet.Software

		iter, err := ds.AllSoftwareIterator(context.Background(), tC.q)
		require.NoError(t, err)
		for iter.Next() {
			software, err := iter.Value()
			require.NoError(t, err)
			actual = append(actual, *software)
		}
		iter.Close()
		test.ElementsMatchSkipID(t, tC.expected, actual)
	}
}

func testUpsertSoftwareCPEs(t *testing.T, ds *Datastore) {
	ctx := context.Background()
	host := test.NewHost(t, ds, "host1", "", "host1key", "host1uuid", time.Now())

	software := []fleet.Software{
		{Name: "foo", Version: "0.0.1", Source: "chrome_extensions"},
	}
	_, err := ds.UpdateHostSoftware(ctx, host.ID, software)
	require.NoError(t, err)
	require.NoError(t, ds.LoadHostSoftware(ctx, host, false))

	cpes := []fleet.SoftwareCPE{
		{SoftwareID: host.Software[0].ID, CPE: "cpe:foo_ce_v1"},
		{SoftwareID: host.Software[0].ID, CPE: "cpe:foo_ce_v2"},
	}
	_, err = ds.UpsertSoftwareCPEs(ctx, cpes)
	require.NoError(t, err)

	cpes, err = ds.ListSoftwareCPEs(ctx)
	require.NoError(t, err)
	require.Equal(t, len(cpes), 1)
	require.Equal(t, cpes[0].CPE, "cpe:foo_ce_v2")

	cpes = []fleet.SoftwareCPE{
		{SoftwareID: host.Software[0].ID, CPE: "cpe:foo_ce_v3"},
	}
	_, err = ds.UpsertSoftwareCPEs(ctx, cpes)
	require.NoError(t, err)

	cpes = []fleet.SoftwareCPE{
		{SoftwareID: host.Software[0].ID, CPE: "cpe:foo_ce_v4"},
	}
	_, err = ds.UpsertSoftwareCPEs(ctx, cpes)
	require.NoError(t, err)

	cpes, err = ds.ListSoftwareCPEs(ctx)
	require.NoError(t, err)
	require.Equal(t, len(cpes), 1)
	require.Equal(t, cpes[0].CPE, "cpe:foo_ce_v4")
}

func testDeleteOutOfDateVulnerabilities(t *testing.T, ds *Datastore) {
	ctx := context.Background()
	host := test.NewHost(t, ds, "host1", "", "host1key", "host1uuid", time.Now())

	software := []fleet.Software{
		{Name: "foo", Version: "0.0.1", Source: "chrome_extensions"},
	}
	_, err := ds.UpdateHostSoftware(ctx, host.ID, software)
	require.NoError(t, err)
	require.NoError(t, ds.LoadHostSoftware(ctx, host, false))

	vulns := []fleet.SoftwareVulnerability{
		{
			SoftwareID: host.Software[0].ID,
			CVE:        "CVE-2023-001",
		},
		{
			SoftwareID: host.Software[0].ID,
			CVE:        "CVE-2023-002",
		},
	}

	inserted, err := ds.InsertSoftwareVulnerability(ctx, vulns[0], fleet.NVDSource)
	require.NoError(t, err)
	require.True(t, inserted)

	inserted, err = ds.InsertSoftwareVulnerability(ctx, vulns[1], fleet.NVDSource)
	require.NoError(t, err)
	require.True(t, inserted)

	_, err = ds.writer.ExecContext(ctx, "UPDATE software_cve SET updated_at = '2020-10-10 12:00:00'")
	require.NoError(t, err)

	// This should update the 'updated_at' timestamp.
	inserted, err = ds.InsertSoftwareVulnerability(ctx, vulns[0], fleet.NVDSource)
	require.NoError(t, err)
	require.False(t, inserted)

	err = ds.DeleteOutOfDateVulnerabilities(ctx, fleet.NVDSource, 2*time.Hour)
	require.NoError(t, err)

	storedSoftware, err := ds.SoftwareByID(ctx, host.Software[0].ID, false)
	require.NoError(t, err)
	require.Equal(t, 1, len(storedSoftware.Vulnerabilities))
	require.Equal(t, "CVE-2023-001", storedSoftware.Vulnerabilities[0].CVE)
}

func testDeleteSoftwareCPEs(t *testing.T, ds *Datastore) {
	ctx := context.Background()
	host := test.NewHost(t, ds, "host1", "", "host1key", "host1uuid", time.Now())

	software := []fleet.Software{
		{Name: "foo", Version: "0.0.1", Source: "chrome_extensions"},
		{Name: "bar", Version: "0.0.1", Source: "chrome_extensions"},
	}
	_, err := ds.UpdateHostSoftware(ctx, host.ID, software)
	require.NoError(t, err)
	require.NoError(t, ds.LoadHostSoftware(ctx, host, false))

	cpes := []fleet.SoftwareCPE{
		{
			SoftwareID: host.Software[0].ID,
			CPE:        "CPE-001",
		},
		{
			SoftwareID: host.Software[1].ID,
			CPE:        "CPE-002",
		},
	}
	_, err = ds.UpsertSoftwareCPEs(ctx, cpes)
	require.NoError(t, err)

	t.Run("nothing to delete", func(t *testing.T) {
		affected, err := ds.DeleteSoftwareCPEs(ctx, nil)
		require.NoError(t, err)
		require.Zero(t, affected)
	})

	t.Run("with invalid software id", func(t *testing.T) {
		toDelete := []fleet.SoftwareCPE{cpes[0], {
			SoftwareID: host.Software[1].ID + 1234,
			CPE:        "CPE-002",
		}}

		affected, err := ds.DeleteSoftwareCPEs(ctx, toDelete)
		require.NoError(t, err)
		require.Equal(t, int64(1), affected)

		storedCPEs, err := ds.ListSoftwareCPEs(ctx)
		require.NoError(t, err)
		test.ElementsMatchSkipID(t, cpes[1:], storedCPEs)

		storedSoftware, err := ds.SoftwareByID(ctx, cpes[0].SoftwareID, false)
		require.NoError(t, err)
		require.Empty(t, storedSoftware.GenerateCPE)
	})
}

func testGetHostSoftwareInstalledPaths(t *testing.T, ds *Datastore) {
	ctx := context.Background()

	host := test.NewHost(t, ds, "host1", "", "host1key", "host1uuid", time.Now())
	grp := func(s fleet.Software) string { return s.ToUniqueStr() }

<<<<<<< HEAD
	// No software entries
	actual, err := ds.getHostSoftwareInstalledPaths(ctx, host.ID, grp)
	require.Empty(t, actual)
	require.NoError(t, err)

=======
>>>>>>> 10c34b2f
	software := []fleet.Software{
		{Name: "foo", Version: "0.0.1", Source: "chrome_extensions"},
		{Name: "bar", Version: "0.0.1", Source: "chrome_extensions"},
	}
	_, err := ds.UpdateHostSoftware(ctx, host.ID, software)
	require.NoError(t, err)
	require.NoError(t, ds.LoadHostSoftware(ctx, host, false))

	// No installed_path entries
<<<<<<< HEAD
	actual, err = ds.getHostSoftwareInstalledPaths(ctx, host.ID, grp)
=======
	actual, err := ds.getHostSoftwareInstalledPaths(ctx, host.ID)
>>>>>>> 10c34b2f
	require.NoError(t, err)
	require.Empty(t, actual)

	// Insert an installed_path for a single software entry
	query := `INSERT INTO host_software_installed_paths (host_id, software_id, installed_path) VALUES (?, ?, ?)`
	args := []interface{}{host.ID, host.Software[0].ID, "/some/path"}
	_, err = ds.writer.ExecContext(ctx, query, args...)
	require.NoError(t, err)

<<<<<<< HEAD
	actual, err = ds.getHostSoftwareInstalledPaths(ctx, host.ID, grp)
	require.Len(t, actual, len(host.Software))
=======
	actual, err = ds.getHostSoftwareInstalledPaths(ctx, host.ID)
	require.Len(t, actual, 1)
	require.Equal(t, actual[0].SoftwareID, host.Software[0].ID)
	require.Equal(t, actual[0].HostID, host.ID)
	require.Equal(t, actual[0].InstalledPath, "/some/path")
>>>>>>> 10c34b2f
	require.NoError(t, err)
}

func testHostSoftwareInstalledPathsDelta(t *testing.T, ds *Datastore) {
	host := fleet.Host{ID: 1}

	software := []fleet.Software{
		{
			ID:      2,
			Name:    "foo",
			Version: "0.0.1",
			Source:  "chrome_extensions",
		},
		{
			ID:      3,
			Name:    "bar",
			Version: "0.0.2",
			Source:  "chrome_extensions",
		},
		{
			ID:      4,
			Name:    "zub",
			Version: "0.0.3",
			Source:  "chrome_extensions",
		},
		{
			ID:      5,
			Name:    "zib",
			Version: "0.0.4",
			Source:  "chrome_extensions",
		},
	}

	t.Run("empty args", func(t *testing.T) {
		toI, toD, err := hostSoftwareInstalledPathsDelta(host.ID, nil, nil, nil)
		require.Empty(t, toI)
		require.Empty(t, toD)
		require.NoError(t, err)
	})

	t.Run("nothing reported from osquery", func(t *testing.T) {
		var stored []fleet.HostSoftwareInstalledPath
		for i, s := range software {
			stored = append(stored, fleet.HostSoftwareInstalledPath{
				ID:            uint(i),
				HostID:        host.ID,
				SoftwareID:    s.ID,
				InstalledPath: fmt.Sprintf("/some/path/%d", s.ID),
			})
		}

		toI, toD, err := hostSoftwareInstalledPathsDelta(host.ID, nil, stored, software)
		require.NoError(t, err)

		require.Empty(t, toI)

		// Kind of an edge case ... but if nothing is reported by osquery we want the state of the
		// DB to reflect that.
		require.Len(t, toD, len(stored))
		var expected []uint
		for _, s := range stored {
			expected = append(expected, s.ID)
		}
		require.ElementsMatch(t, toD, expected)
	})

	t.Run("host has no software but some paths were reported", func(t *testing.T) {
		reported := make(map[string]struct{})
		reported[fmt.Sprintf("/some/path/%d%s%s", software[0].ID, fleet.SoftwareFieldSeparator, software[0].ToUniqueStr())] = struct{}{}
		reported[fmt.Sprintf("/some/path/%d%s%s", software[1].ID+1, fleet.SoftwareFieldSeparator, software[1].ToUniqueStr())] = struct{}{}
		reported[fmt.Sprintf("/some/path/%d%s%s", software[2].ID, fleet.SoftwareFieldSeparator, software[2].ToUniqueStr())] = struct{}{}

		var stored []fleet.HostSoftwareInstalledPath
		_, _, err := hostSoftwareInstalledPathsDelta(host.ID, reported, stored, nil)
		require.Error(t, err)
	})

	t.Run("we have some deltas", func(t *testing.T) {
		getKey := func(s fleet.Software, change uint) string {
			return fmt.Sprintf("/some/path/%d%s%s", s.ID+change, fleet.SoftwareFieldSeparator, s.ToUniqueStr())
		}
		reported := make(map[string]struct{})
		reported[getKey(software[0], 0)] = struct{}{}
		reported[getKey(software[1], 1)] = struct{}{}
		reported[getKey(software[2], 0)] = struct{}{}

		var stored []fleet.HostSoftwareInstalledPath
		stored = append(stored, fleet.HostSoftwareInstalledPath{
			ID:            1,
			HostID:        host.ID,
			SoftwareID:    software[0].ID,
			InstalledPath: fmt.Sprintf("/some/path/%d", software[0].ID),
		})
		stored = append(stored, fleet.HostSoftwareInstalledPath{
			ID:            2,
			HostID:        host.ID,
			SoftwareID:    software[1].ID,
			InstalledPath: fmt.Sprintf("/some/path/%d", software[1].ID),
		})
		stored = append(stored, fleet.HostSoftwareInstalledPath{
			ID:            3,
			HostID:        host.ID,
			SoftwareID:    software[2].ID,
			InstalledPath: fmt.Sprintf("/some/path/%d", software[2].ID+1),
		})
		stored = append(stored, fleet.HostSoftwareInstalledPath{
			ID:            4,
			HostID:        host.ID,
			SoftwareID:    software[3].ID,
			InstalledPath: fmt.Sprintf("/some/path/%d", software[3].ID),
		})

		toI, toD, err := hostSoftwareInstalledPathsDelta(host.ID, reported, stored, software)
		require.NoError(t, err)

		require.Len(t, toD, 3)
		require.ElementsMatch(t,
			[]uint{toD[0], toD[1], toD[2]},
			[]uint{stored[1].ID, stored[2].ID, stored[3].ID},
		)

		require.Len(t, toI, 2)
		for i := range toI {
			require.Equal(t, toI[i].HostID, host.ID)
		}

		require.ElementsMatch(t,
			[]uint{toI[0].SoftwareID, toI[1].SoftwareID},
			[]uint{software[1].ID, software[2].ID},
		)
		require.ElementsMatch(t,
			[]string{toI[0].InstalledPath, toI[1].InstalledPath},
			[]string{fmt.Sprintf("/some/path/%d", software[1].ID+1), fmt.Sprintf("/some/path/%d", software[2].ID)},
		)
	})
}

func testDeleteHostSoftwareInstalledPaths(t *testing.T, ds *Datastore) {
	ctx := context.Background()

	host1 := fleet.Host{ID: 1}
	host2 := fleet.Host{ID: 2}

	software1 := []fleet.Software{
		{ID: 1, Name: "foo", Version: "0.0.1", Source: "chrome_extensions"},
		{ID: 2, Name: "bar", Version: "0.0.1", Source: "chrome_extensions"},
		{ID: 3, Name: "zoo", Version: "0.0.1", Source: "chrome_extensions"},
	}
	software2 := []fleet.Software{
		{ID: 4, Name: "zip", Version: "0.0.1", Source: "apps"},
		{ID: 5, Name: "bur", Version: "0.0.1", Source: "apps"},
	}

	query := `INSERT INTO host_software_installed_paths (host_id, software_id, installed_path) VALUES (?, ?, ?)`
	for _, s := range software1 {
		args := []interface{}{host1.ID, s.ID, fmt.Sprintf("/some/path/%d", s.ID)}
		_, err := ds.writer.ExecContext(ctx, query, args...)
		require.NoError(t, err)
	}

	args := []interface{}{host2.ID, software2[0].ID, fmt.Sprintf("/some/path/%d", software2[0].ID)}
	_, err := ds.writer.ExecContext(ctx, query, args...)
	require.NoError(t, err)

	storedOnHost1, err := ds.getHostSoftwareInstalledPaths(ctx, host1.ID)
	require.NoError(t, err)

	storedOnHost2, err := ds.getHostSoftwareInstalledPaths(ctx, host2.ID)
	require.NoError(t, err)

	var toDelete []uint
	for _, r := range storedOnHost1 {
		if r.SoftwareID == software1[0].ID || r.SoftwareID == software1[1].ID {
			toDelete = append(toDelete, r.ID)
		}
	}

	for _, r := range storedOnHost2 {
		if r.SoftwareID == software2[0].ID {
			toDelete = append(toDelete, r.ID)
		}
	}

	require.NoError(t, deleteHostSoftwareInstalledPaths(ctx, ds.writer, toDelete))

	var actual []fleet.HostSoftwareInstalledPath
	require.NoError(t, sqlx.SelectContext(ctx, ds.reader, &actual, `SELECT host_id, software_id, installed_path FROM host_software_installed_paths`))

	expected := []fleet.HostSoftwareInstalledPath{
		{
			HostID:        host1.ID,
			SoftwareID:    software1[2].ID,
			InstalledPath: fmt.Sprintf("/some/path/%d", software1[2].ID),
		},
	}

	test.ElementsMatchSkipID(t, actual, expected)
}

func testInsertHostSoftwareInstalledPaths(t *testing.T, ds *Datastore) {
	ctx := context.Background()

	toInsert := []fleet.HostSoftwareInstalledPath{
		{
			HostID:        1,
			SoftwareID:    1,
			InstalledPath: "1",
		},
		{
			HostID:        1,
			SoftwareID:    2,
			InstalledPath: "2",
		},
		{
			HostID:        1,
			SoftwareID:    3,
			InstalledPath: "3",
		},
	}
	require.NoError(t, insertHostSoftwareInstalledPaths(ctx, ds.writer, toInsert))

	var actual []fleet.HostSoftwareInstalledPath
	require.NoError(t, sqlx.SelectContext(ctx, ds.reader, &actual, `SELECT host_id, software_id, installed_path FROM host_software_installed_paths`))

	require.ElementsMatch(t, actual, toInsert)
}<|MERGE_RESOLUTION|>--- conflicted
+++ resolved
@@ -78,8 +78,7 @@
 		{Name: "bar", Version: "0.0.3", Source: "deb_packages", BundleIdentifier: "com.some.identifier"},
 		{Name: "zoo", Version: "0.0.5", Source: "deb_packages", BundleIdentifier: ""},
 	}
-
-<<<<<<< HEAD
+	
 	getHostSoftware := func(h *fleet.Host) []fleet.Software {
 		var software []fleet.Software
 		for _, s := range h.Software {
@@ -88,14 +87,10 @@
 		return software
 	}
 
-	require.NoError(t, ds.UpdateHostSoftware(context.Background(), host1.ID, software1))
-	require.NoError(t, ds.UpdateHostSoftware(context.Background(), host2.ID, software2))
-=======
 	_, err := ds.UpdateHostSoftware(context.Background(), host1.ID, software1)
 	require.NoError(t, err)
 	_, err = ds.UpdateHostSoftware(context.Background(), host2.ID, software2)
 	require.NoError(t, err)
->>>>>>> 10c34b2f
 
 	require.NoError(t, ds.LoadHostSoftware(context.Background(), host1, false))
 	host1Software := getHostSoftware(host1)
@@ -135,13 +130,8 @@
 		{Name: "towel", Version: "42.0.0", Source: "apps"},
 	}
 
-<<<<<<< HEAD
-	require.NoError(t, ds.UpdateHostSoftware(context.Background(), host1.ID, software1))
-=======
 	_, err = ds.UpdateHostSoftware(context.Background(), host1.ID, software1)
 	require.NoError(t, err)
-
->>>>>>> 10c34b2f
 	require.NoError(t, ds.LoadHostSoftware(context.Background(), host1, false))
 	host1Software = getHostSoftware(host1)
 	test.ElementsMatchSkipIDAndHostCount(t, software1, host1Software)
@@ -2256,16 +2246,7 @@
 	ctx := context.Background()
 
 	host := test.NewHost(t, ds, "host1", "", "host1key", "host1uuid", time.Now())
-	grp := func(s fleet.Software) string { return s.ToUniqueStr() }
-
-<<<<<<< HEAD
-	// No software entries
-	actual, err := ds.getHostSoftwareInstalledPaths(ctx, host.ID, grp)
-	require.Empty(t, actual)
-	require.NoError(t, err)
-
-=======
->>>>>>> 10c34b2f
+
 	software := []fleet.Software{
 		{Name: "foo", Version: "0.0.1", Source: "chrome_extensions"},
 		{Name: "bar", Version: "0.0.1", Source: "chrome_extensions"},
@@ -2275,11 +2256,7 @@
 	require.NoError(t, ds.LoadHostSoftware(ctx, host, false))
 
 	// No installed_path entries
-<<<<<<< HEAD
-	actual, err = ds.getHostSoftwareInstalledPaths(ctx, host.ID, grp)
-=======
 	actual, err := ds.getHostSoftwareInstalledPaths(ctx, host.ID)
->>>>>>> 10c34b2f
 	require.NoError(t, err)
 	require.Empty(t, actual)
 
@@ -2289,16 +2266,11 @@
 	_, err = ds.writer.ExecContext(ctx, query, args...)
 	require.NoError(t, err)
 
-<<<<<<< HEAD
-	actual, err = ds.getHostSoftwareInstalledPaths(ctx, host.ID, grp)
-	require.Len(t, actual, len(host.Software))
-=======
 	actual, err = ds.getHostSoftwareInstalledPaths(ctx, host.ID)
 	require.Len(t, actual, 1)
 	require.Equal(t, actual[0].SoftwareID, host.Software[0].ID)
 	require.Equal(t, actual[0].HostID, host.ID)
 	require.Equal(t, actual[0].InstalledPath, "/some/path")
->>>>>>> 10c34b2f
 	require.NoError(t, err)
 }
 
