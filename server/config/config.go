package config

import (
	"fmt"
	"os"
	"path/filepath"
	"runtime"
	"strings"
	"time"

	"github.com/spf13/cast"
	"github.com/spf13/cobra"
	"github.com/spf13/viper"
)

const (
	envPrefix = "FLEET"
)

// MysqlConfig defines configs related to MySQL
type MysqlConfig struct {
	Protocol        string `yaml:"protocol"`
	Address         string `yaml:"address"`
	Username        string `yaml:"username"`
	Password        string `yaml:"password"`
	PasswordPath    string `yaml:"password_path"`
	Database        string `yaml:"database"`
	TLSCert         string `yaml:"tls_cert"`
	TLSKey          string `yaml:"tls_key"`
	TLSCA           string `yaml:"tls_ca"`
	TLSServerName   string `yaml:"tls_server_name"`
	TLSConfig       string `yaml:"tls_config"` //tls=customValue in DSN
	MaxOpenConns    int    `yaml:"max_open_conns"`
	MaxIdleConns    int    `yaml:"max_idle_conns"`
	ConnMaxLifetime int    `yaml:"conn_max_lifetime"`
	IAMAccess       bool   `yaml:"iam_access"`
	Region          string `yaml:"region"`
}

// RedisConfig defines configs related to Redis
type RedisConfig struct {
<<<<<<< HEAD
	Address          string `yaml:"address"`
	Password         string `yaml:"password"`
	Database         int    `yaml:"database"`
	UseTLS           bool   `yaml:"use_tls"`
	DuplicateResults bool   `yaml:"duplicate_results"`
=======
	Address                   string
	Password                  string
	Database                  int
	UseTLS                    bool          `yaml:"use_tls"`
	DuplicateResults          bool          `yaml:"duplicate_results"`
	ConnectTimeout            time.Duration `yaml:"connect_timeout"`
	KeepAlive                 time.Duration `yaml:"keep_alive"`
	ConnectRetryAttempts      int           `yaml:"connect_retry_attempts"`
	ClusterFollowRedirections bool          `yaml:"cluster_follow_redirections"`
>>>>>>> accfa221
}

const (
	TLSProfileKey          = "server.tls_compatibility"
	TLSProfileModern       = "modern"
	TLSProfileIntermediate = "intermediate"
)

// ServerConfig defines configs related to the Fleet server
type ServerConfig struct {
	Address    string `yaml:"address"`
	Cert       string `yaml:"cert"`
	Key        string `yaml:"key"`
	TLS        bool   `yaml:"tls"`
	TLSProfile string `yaml:"tls_compatibility"`
	URLPrefix  string `yaml:"url_prefix"`
	Keepalive  bool   `yaml:"keepalive"`
}

// AuthConfig defines configs related to user authorization
type AuthConfig struct {
	BcryptCost  int `yaml:"bcrypt_cost"`
	SaltKeySize int `yaml:"salt_key_size"`
}

// AppConfig defines configs related to HTTP
type AppConfig struct {
	TokenKeySize              int           `yaml:"token_key_size"`
	InviteTokenValidityPeriod time.Duration `yaml:"invite_token_validity_period"`
}

// SessionConfig defines configs related to user sessions
type SessionConfig struct {
	KeySize  int           `yaml:"key_size"`
	Duration time.Duration `yaml:"duration"`
}

// OsqueryConfig defines configs related to osquery
type OsqueryConfig struct {
	NodeKeySize          int           `yaml:"node_key_size"`
	HostIdentifier       string        `yaml:"host_identifier"`
	EnrollCooldown       time.Duration `yaml:"enroll_cooldown"`
	StatusLogPlugin      string        `yaml:"status_log_plugin"`
	ResultLogPlugin      string        `yaml:"result_log_plugin"`
	LabelUpdateInterval  time.Duration `yaml:"label_update_interval"`
	DetailUpdateInterval time.Duration `yaml:"detail_update_interval"`
	StatusLogFile        string        `yaml:"status_log_file"`
	ResultLogFile        string        `yaml:"result_log_file"`
	EnableLogRotation    bool          `yaml:"enable_log_rotation"`
	MaxJitterPercent     int           `yaml:"max_jitter_percent"`
}

// LoggingConfig defines configs related to logging
type LoggingConfig struct {
	Debug         bool `yaml:"debug"`
	JSON          bool `yaml:"json"`
	DisableBanner bool `yaml:"disable_banner"`
}

// FirehoseConfig defines configs for the AWS Firehose logging plugin
type FirehoseConfig struct {
	Region           string `yaml:"region"`
	EndpointURL      string `yaml:"endpoint_url"`
	AccessKeyID      string `yaml:"access_key_id"`
	SecretAccessKey  string `yaml:"secret_access_key"`
	StsAssumeRoleArn string `yaml:"sts_assume_role_arn"`
	StatusStream     string `yaml:"status_stream"`
	ResultStream     string `yaml:"result_stream"`
}

// KinesisConfig defines configs for the AWS Kinesis logging plugin
type KinesisConfig struct {
	Region           string `yaml:"region"`
	EndpointURL      string `yaml:"endpoint_url"`
	AccessKeyID      string `yaml:"access_key_id"`
	SecretAccessKey  string `yaml:"secret_access_key"`
	StsAssumeRoleArn string `yaml:"sts_assume_role_arn"`
	StatusStream     string `yaml:"status_stream"`
	ResultStream     string `yaml:"result_stream"`
}

// LambdaConfig defines configs for the AWS Lambda logging plugin
type LambdaConfig struct {
	Region           string `yaml:"region"`
	AccessKeyID      string `yaml:"access_key_id"`
	SecretAccessKey  string `yaml:"secret_access_key"`
	StsAssumeRoleArn string `yaml:"sts_assume_role_arn"`
	StatusFunction   string `yaml:"status_function"`
	ResultFunction   string `yaml:"result_function"`
}

// S3Config defines config to enable file carving storage to an S3 bucket
type S3Config struct {
	Bucket           string `yaml:"bucket"`
	Prefix           string `yaml:"prefix"`
	AccessKeyID      string `yaml:"access_key_id"`
	SecretAccessKey  string `yaml:"secret_access_key"`
	StsAssumeRoleArn string `yaml:"sts_assume_role_arn"`
}

// PubSubConfig defines configs the for Google PubSub logging plugin
type PubSubConfig struct {
	Project       string `json:"project" yaml:"project"`
	StatusTopic   string `json:"status_topic" yaml:"status_topic"`
	ResultTopic   string `json:"result_topic" yaml:"result_topic"`
	AddAttributes bool   `json:"add_attributes" yaml:"add_attributes"`
}

// FilesystemConfig defines configs for the Filesystem logging plugin
type FilesystemConfig struct {
	StatusLogFile        string `json:"status_log_file" yaml:"status_log_file"`
	ResultLogFile        string `json:"result_log_file" yaml:"result_log_file"`
	EnableLogRotation    bool   `json:"enable_log_rotation" yaml:"enable_log_rotation"`
	EnableLogCompression bool   `json:"enable_log_compression" yaml:"enable_log_compression"`
}

// LicenseConfig defines configs related to licensing Fleet.
type LicenseConfig struct {
	Key string `yaml:"key"`
}

// VulnerabilitiesConfig defines configs related to vulnerability processing within Fleet.
type VulnerabilitiesConfig struct {
	DatabasesPath         string        `json:"databases_path" yaml:"databases_path"`
	Periodicity           time.Duration `json:"periodicity" yaml:"periodicity"`
	CPEDatabaseURL        string        `json:"cpe_database_url" yaml:"cpe_database_url"`
	CVEFeedPrefixURL      string        `json:"cve_feed_prefix_url" yaml:"cve_feed_prefix_url"`
	CurrentInstanceChecks string        `json:"current_instance_checks" yaml:"current_instance_checks"`
	DisableDataSync       bool          `json:"disable_data_sync" yaml:"disable_data_sync"`
}

// FleetConfig stores the application configuration. Each subcategory is
// broken up into it's own struct, defined above. When editing any of these
// structs, Manager.addConfigs and Manager.LoadConfig should be
// updated to set and retrieve the configurations as appropriate.
type FleetConfig struct {
	Mysql            MysqlConfig
	MysqlReadReplica MysqlConfig `yaml:"mysql_read_replica"`
	Redis            RedisConfig
	Server           ServerConfig
	Auth             AuthConfig
	App              AppConfig
	Session          SessionConfig
	Osquery          OsqueryConfig
	Logging          LoggingConfig
	Firehose         FirehoseConfig
	Kinesis          KinesisConfig
	Lambda           LambdaConfig
	S3               S3Config
	PubSub           PubSubConfig
	Filesystem       FilesystemConfig
	License          LicenseConfig
	Vulnerabilities  VulnerabilitiesConfig
}

// addConfigs adds the configuration keys and default values that will be
// filled into the FleetConfig struct
func (man Manager) addConfigs() {
	addMysqlConfig := func(prefix, defaultAddr, usageSuffix string) {
		man.addConfigString(prefix+".protocol", "tcp",
			"MySQL server communication protocol (tcp,unix,...)"+usageSuffix)
		man.addConfigString(prefix+".address", defaultAddr,
			"MySQL server address (host:port)"+usageSuffix)
		man.addConfigString(prefix+".username", "fleet",
			"MySQL server username"+usageSuffix)
		man.addConfigString(prefix+".password", "",
			"MySQL server password (prefer env variable for security)"+usageSuffix)
		man.addConfigString(prefix+".password_path", "",
			"Path to file containg MySQL server password"+usageSuffix)
		man.addConfigString(prefix+".database", "fleet",
			"MySQL database name"+usageSuffix)
		man.addConfigString(prefix+".tls_cert", "",
			"MySQL TLS client certificate path"+usageSuffix)
		man.addConfigString(prefix+".tls_key", "",
			"MySQL TLS client key path"+usageSuffix)
		man.addConfigString(prefix+".tls_ca", "",
			"MySQL TLS server CA"+usageSuffix)
		man.addConfigString(prefix+".tls_server_name", "",
			"MySQL TLS server name"+usageSuffix)
		man.addConfigString(prefix+".tls_config", "",
			"MySQL TLS config value"+usageSuffix+" Use skip-verify, true, false or custom key.")
		man.addConfigInt(prefix+".max_open_conns", 50, "MySQL maximum open connection handles"+usageSuffix)
		man.addConfigInt(prefix+".max_idle_conns", 50, "MySQL maximum idle connection handles"+usageSuffix)
		man.addConfigInt(prefix+".conn_max_lifetime", 0, "MySQL maximum amount of time a connection may be reused"+usageSuffix)
	}
	// MySQL
<<<<<<< HEAD
	man.addConfigString("mysql.protocol", "tcp",
		"MySQL server communication protocol (tcp,unix,...)")
	man.addConfigString("mysql.address", "localhost:3306",
		"MySQL server address (host:port)")
	man.addConfigString("mysql.username", "fleet",
		"MySQL server username")
	man.addConfigString("mysql.password", "",
		"MySQL server password (prefer env variable for security)")
	man.addConfigString("mysql.password_path", "",
		"Path to file containg MySQL server password")
	man.addConfigString("mysql.database", "fleet",
		"MySQL database name")
	man.addConfigString("mysql.tls_cert", "",
		"MySQL TLS client certificate path")
	man.addConfigString("mysql.tls_key", "",
		"MySQL TLS client key path")
	man.addConfigString("mysql.tls_ca", "",
		"MySQL TLS server CA")
	man.addConfigString("mysql.tls_server_name", "",
		"MySQL TLS server name")
	man.addConfigString("mysql.tls_config", "",
		"MySQL TLS config value. Use skip-verify, true, false or custom key.")
	man.addConfigInt("mysql.max_open_conns", 50, "MySQL maximum open connection handles.")
	man.addConfigInt("mysql.max_idle_conns", 50, "MySQL maximum idle connection handles.")
	man.addConfigInt("mysql.conn_max_lifetime", 0, "MySQL maximum amount of time a connection may be reused.")
	man.addConfigBool("mysql.iam_access", false, "Enable IAM access to MySQL, password will be ignored")
	man.addConfigString("mysql.region", "", "AWS Region for RDS DB")
=======
	addMysqlConfig("mysql", "localhost:3306", ".")
	addMysqlConfig("mysql_read_replica", "", " for the read replica.")
>>>>>>> accfa221

	// Redis
	man.addConfigString("redis.address", "localhost:6379",
		"Redis server address (host:port)")
	man.addConfigString("redis.password", "",
		"Redis server password (prefer env variable for security)")
	man.addConfigInt("redis.database", 0,
		"Redis server database number")
	man.addConfigBool("redis.use_tls", false, "Redis server enable TLS")
	man.addConfigBool("redis.duplicate_results", false, "Duplicate Live Query results to another Redis channel")
	man.addConfigDuration("redis.connect_timeout", 5*time.Second, "Timeout at connection time")
	man.addConfigDuration("redis.keep_alive", 10*time.Second, "Interval between keep alive probes")
	man.addConfigInt("redis.connect_retry_attempts", 0, "Number of attempts to retry a failed connection")
	man.addConfigBool("redis.cluster_follow_redirections", false, "Automatically follow Redis Cluster redirections")

	// Server
	man.addConfigString("server.address", "0.0.0.0:8080",
		"Fleet server address (host:port)")
	man.addConfigString("server.cert", "./tools/osquery/fleet.crt",
		"Fleet TLS certificate path")
	man.addConfigString("server.key", "./tools/osquery/fleet.key",
		"Fleet TLS key path")
	man.addConfigBool("server.tls", true,
		"Enable TLS (required for osqueryd communication)")
	man.addConfigString(TLSProfileKey, TLSProfileIntermediate,
		fmt.Sprintf("TLS security profile choose one of %s or %s",
			TLSProfileModern, TLSProfileIntermediate))
	man.addConfigString("server.url_prefix", "",
		"URL prefix used on server and frontend endpoints")
	man.addConfigBool("server.keepalive", true,
		"Controls wether HTTP keep-alives are enabled.")

	// Auth
	man.addConfigInt("auth.bcrypt_cost", 12,
		"Bcrypt iterations")
	man.addConfigInt("auth.salt_key_size", 24,
		"Size of salt for passwords")

	// App
	man.addConfigString("app.token_key", "CHANGEME",
		"Secret key for generating invite and reset tokens")
	man.addConfigDuration("app.invite_token_validity_period", 5*24*time.Hour,
		"Duration invite tokens remain valid (i.e. 1h)")
	man.addConfigInt("app.token_key_size", 24,
		"Size of generated tokens")

	// Session
	man.addConfigInt("session.key_size", 64,
		"Size of generated session keys")
	man.addConfigDuration("session.duration", 4*time.Hour,
		"Duration session keys remain valid (i.e. 24h)")

	// Osquery
	man.addConfigInt("osquery.node_key_size", 24,
		"Size of generated osqueryd node keys")
	man.addConfigString("osquery.host_identifier", "provided",
		"Identifier used to uniquely determine osquery clients")
	man.addConfigDuration("osquery.enroll_cooldown", 0,
		"Cooldown period for duplicate host enrollment (default off)")
	man.addConfigString("osquery.status_log_plugin", "filesystem",
		"Log plugin to use for status logs")
	man.addConfigString("osquery.result_log_plugin", "filesystem",
		"Log plugin to use for result logs")
	man.addConfigDuration("osquery.label_update_interval", 1*time.Hour,
		"Interval to update host label membership (i.e. 1h)")
	man.addConfigDuration("osquery.detail_update_interval", 1*time.Hour,
		"Interval to update host details (i.e. 1h)")
	man.addConfigString("osquery.status_log_file", "",
		"(DEPRECATED: Use filesystem.status_log_file) Path for osqueryd status logs")
	man.addConfigString("osquery.result_log_file", "",
		"(DEPRECATED: Use filesystem.result_log_file) Path for osqueryd result logs")
	man.addConfigBool("osquery.enable_log_rotation", false,
		"(DEPRECATED: Use filesystem.enable_log_rotation) Enable automatic rotation for osquery log files")
	man.addConfigInt("osquery.max_jitter_percent", 10,
		"Maximum percentage of the interval to add as jitter")

	// Logging
	man.addConfigBool("logging.debug", false,
		"Enable debug logging")
	man.addConfigBool("logging.json", false,
		"Log in JSON format")
	man.addConfigBool("logging.disable_banner", false,
		"Disable startup banner")

	// Firehose
	man.addConfigString("firehose.region", "", "AWS Region to use")
	man.addConfigString("firehose.endpoint_url", "",
		"AWS Service Endpoint to use (leave empty for default service endpoints)")
	man.addConfigString("firehose.access_key_id", "", "Access Key ID for AWS authentication")
	man.addConfigString("firehose.secret_access_key", "", "Secret Access Key for AWS authentication")
	man.addConfigString("firehose.sts_assume_role_arn", "",
		"ARN of role to assume for AWS")
	man.addConfigString("firehose.status_stream", "",
		"Firehose stream name for status logs")
	man.addConfigString("firehose.result_stream", "",
		"Firehose stream name for result logs")

	// Kinesis
	man.addConfigString("kinesis.region", "", "AWS Region to use")
	man.addConfigString("kinesis.endpoint_url", "",
		"AWS Service Endpoint to use (leave empty for default service endpoints)")
	man.addConfigString("kinesis.access_key_id", "", "Access Key ID for AWS authentication")
	man.addConfigString("kinesis.secret_access_key", "", "Secret Access Key for AWS authentication")
	man.addConfigString("kinesis.sts_assume_role_arn", "",
		"ARN of role to assume for AWS")
	man.addConfigString("kinesis.status_stream", "",
		"Kinesis stream name for status logs")
	man.addConfigString("kinesis.result_stream", "",
		"Kinesis stream name for result logs")

	// Lambda
	man.addConfigString("lambda.region", "", "AWS Region to use")
	man.addConfigString("lambda.access_key_id", "", "Access Key ID for AWS authentication")
	man.addConfigString("lambda.secret_access_key", "", "Secret Access Key for AWS authentication")
	man.addConfigString("lambda.sts_assume_role_arn", "",
		"ARN of role to assume for AWS")
	man.addConfigString("lambda.status_function", "",
		"Lambda function name for status logs")
	man.addConfigString("lambda.result_function", "",
		"Lambda function name for result logs")

	// S3 for file carving
	man.addConfigString("s3.bucket", "", "Bucket where to store file carves")
	man.addConfigString("s3.prefix", "", "Prefix under which carves are stored")
	man.addConfigString("s3.access_key_id", "", "Access Key ID for AWS authentication")
	man.addConfigString("s3.secret_access_key", "", "Secret Access Key for AWS authentication")
	man.addConfigString("s3.sts_assume_role_arn", "", "ARN of role to assume for AWS")

	// PubSub
	man.addConfigString("pubsub.project", "", "Google Cloud Project to use")
	man.addConfigString("pubsub.status_topic", "", "PubSub topic for status logs")
	man.addConfigString("pubsub.result_topic", "", "PubSub topic for result logs")
	man.addConfigBool("pubsub.add_attributes", false, "Add PubSub attributes in addition to the message body")

	// Filesystem
	man.addConfigString("filesystem.status_log_file", filepath.Join(os.TempDir(), "osquery_status"),
		"Log file path to use for status logs")
	man.addConfigString("filesystem.result_log_file", filepath.Join(os.TempDir(), "osquery_result"),
		"Log file path to use for result logs")
	man.addConfigBool("filesystem.enable_log_rotation", false,
		"Enable automatic rotation for osquery log files")
	man.addConfigBool("filesystem.enable_log_compression", false,
		"Enable compression for the rotated osquery log files")

	// License
	man.addConfigString("license.key", "", "Fleet license key (to enable Fleet Premium features)")

	// Vulnerability processing
	man.addConfigString("vulnerabilities.databases_path", "",
		"Path where Fleet will download the data feeds to check CVEs")
	man.addConfigDuration("vulnerabilities.periodicity", 1*time.Hour,
		"How much time to wait between processing software for vulnerabilities.")
	man.addConfigString("vulnerabilities.cpe_database_url", "",
		"URL from which to get the latest CPE database. If empty, defaults to the official Github link.")
	man.addConfigString("vulnerabilities.cve_feed_prefix_url", "",
		"Prefix URL for the CVE data feed. If empty, default to https://nvd.nist.gov/")
	man.addConfigString("vulnerabilities.current_instance_checks", "auto",
		"Allows to manually select an instance to do the vulnerability processing.")
	man.addConfigBool("vulnerabilities.disable_data_sync", false,
		"Skips synchronizing data streams and expects them to be available in the databases_path.")
}

// LoadConfig will load the config variables into a fully initialized
// FleetConfig struct
func (man Manager) LoadConfig() FleetConfig {
	man.loadConfigFile()

	loadMysqlConfig := func(prefix string) MysqlConfig {
		return MysqlConfig{
			Protocol:        man.getConfigString(prefix + ".protocol"),
			Address:         man.getConfigString(prefix + ".address"),
			Username:        man.getConfigString(prefix + ".username"),
			Password:        man.getConfigString(prefix + ".password"),
			PasswordPath:    man.getConfigString(prefix + ".password_path"),
			Database:        man.getConfigString(prefix + ".database"),
			TLSCert:         man.getConfigString(prefix + ".tls_cert"),
			TLSKey:          man.getConfigString(prefix + ".tls_key"),
			TLSCA:           man.getConfigString(prefix + ".tls_ca"),
			TLSServerName:   man.getConfigString(prefix + ".tls_server_name"),
			TLSConfig:       man.getConfigString(prefix + ".tls_config"),
			MaxOpenConns:    man.getConfigInt(prefix + ".max_open_conns"),
			MaxIdleConns:    man.getConfigInt(prefix + ".max_idle_conns"),
			ConnMaxLifetime: man.getConfigInt(prefix + ".conn_max_lifetime"),
		}
	}

	return FleetConfig{
<<<<<<< HEAD
		Mysql: MysqlConfig{
			Protocol:        man.getConfigString("mysql.protocol"),
			Address:         man.getConfigString("mysql.address"),
			Username:        man.getConfigString("mysql.username"),
			Password:        man.getConfigString("mysql.password"),
			PasswordPath:    man.getConfigString("mysql.password_path"),
			Database:        man.getConfigString("mysql.database"),
			TLSCert:         man.getConfigString("mysql.tls_cert"),
			TLSKey:          man.getConfigString("mysql.tls_key"),
			TLSCA:           man.getConfigString("mysql.tls_ca"),
			TLSServerName:   man.getConfigString("mysql.tls_server_name"),
			TLSConfig:       man.getConfigString("mysql.tls_config"),
			MaxOpenConns:    man.getConfigInt("mysql.max_open_conns"),
			MaxIdleConns:    man.getConfigInt("mysql.max_idle_conns"),
			ConnMaxLifetime: man.getConfigInt("mysql.conn_max_lifetime"),
			IAMAccess:       man.getConfigBool("mysql.iam_access"),
			Region:          man.getConfigString("mysql.region"),
		},
=======
		Mysql:            loadMysqlConfig("mysql"),
		MysqlReadReplica: loadMysqlConfig("mysql_read_replica"),
>>>>>>> accfa221
		Redis: RedisConfig{
			Address:                   man.getConfigString("redis.address"),
			Password:                  man.getConfigString("redis.password"),
			Database:                  man.getConfigInt("redis.database"),
			UseTLS:                    man.getConfigBool("redis.use_tls"),
			DuplicateResults:          man.getConfigBool("redis.duplicate_results"),
			ConnectTimeout:            man.getConfigDuration("redis.connect_timeout"),
			KeepAlive:                 man.getConfigDuration("redis.keep_alive"),
			ConnectRetryAttempts:      man.getConfigInt("redis.connect_retry_attempts"),
			ClusterFollowRedirections: man.getConfigBool("redis.cluster_follow_redirections"),
		},
		Server: ServerConfig{
			Address:    man.getConfigString("server.address"),
			Cert:       man.getConfigString("server.cert"),
			Key:        man.getConfigString("server.key"),
			TLS:        man.getConfigBool("server.tls"),
			TLSProfile: man.getConfigTLSProfile(),
			URLPrefix:  man.getConfigString("server.url_prefix"),
			Keepalive:  man.getConfigBool("server.keepalive"),
		},
		Auth: AuthConfig{
			BcryptCost:  man.getConfigInt("auth.bcrypt_cost"),
			SaltKeySize: man.getConfigInt("auth.salt_key_size"),
		},
		App: AppConfig{
			TokenKeySize:              man.getConfigInt("app.token_key_size"),
			InviteTokenValidityPeriod: man.getConfigDuration("app.invite_token_validity_period"),
		},
		Session: SessionConfig{
			KeySize:  man.getConfigInt("session.key_size"),
			Duration: man.getConfigDuration("session.duration"),
		},
		Osquery: OsqueryConfig{
			NodeKeySize:          man.getConfigInt("osquery.node_key_size"),
			HostIdentifier:       man.getConfigString("osquery.host_identifier"),
			EnrollCooldown:       man.getConfigDuration("osquery.enroll_cooldown"),
			StatusLogPlugin:      man.getConfigString("osquery.status_log_plugin"),
			ResultLogPlugin:      man.getConfigString("osquery.result_log_plugin"),
			StatusLogFile:        man.getConfigString("osquery.status_log_file"),
			ResultLogFile:        man.getConfigString("osquery.result_log_file"),
			LabelUpdateInterval:  man.getConfigDuration("osquery.label_update_interval"),
			DetailUpdateInterval: man.getConfigDuration("osquery.detail_update_interval"),
			EnableLogRotation:    man.getConfigBool("osquery.enable_log_rotation"),
			MaxJitterPercent:     man.getConfigInt("osquery.max_jitter_percent"),
		},
		Logging: LoggingConfig{
			Debug:         man.getConfigBool("logging.debug"),
			JSON:          man.getConfigBool("logging.json"),
			DisableBanner: man.getConfigBool("logging.disable_banner"),
		},
		Firehose: FirehoseConfig{
			Region:           man.getConfigString("firehose.region"),
			EndpointURL:      man.getConfigString("firehose.endpoint_url"),
			AccessKeyID:      man.getConfigString("firehose.access_key_id"),
			SecretAccessKey:  man.getConfigString("firehose.secret_access_key"),
			StsAssumeRoleArn: man.getConfigString("firehose.sts_assume_role_arn"),
			StatusStream:     man.getConfigString("firehose.status_stream"),
			ResultStream:     man.getConfigString("firehose.result_stream"),
		},
		Kinesis: KinesisConfig{
			Region:           man.getConfigString("kinesis.region"),
			EndpointURL:      man.getConfigString("kinesis.endpoint_url"),
			AccessKeyID:      man.getConfigString("kinesis.access_key_id"),
			SecretAccessKey:  man.getConfigString("kinesis.secret_access_key"),
			StatusStream:     man.getConfigString("kinesis.status_stream"),
			ResultStream:     man.getConfigString("kinesis.result_stream"),
			StsAssumeRoleArn: man.getConfigString("kinesis.sts_assume_role_arn"),
		},
		Lambda: LambdaConfig{
			Region:           man.getConfigString("lambda.region"),
			AccessKeyID:      man.getConfigString("lambda.access_key_id"),
			SecretAccessKey:  man.getConfigString("lambda.secret_access_key"),
			StatusFunction:   man.getConfigString("lambda.status_function"),
			ResultFunction:   man.getConfigString("lambda.result_function"),
			StsAssumeRoleArn: man.getConfigString("lambda.sts_assume_role_arn"),
		},
		S3: S3Config{
			Bucket:           man.getConfigString("s3.bucket"),
			Prefix:           man.getConfigString("s3.prefix"),
			AccessKeyID:      man.getConfigString("s3.access_key_id"),
			SecretAccessKey:  man.getConfigString("s3.secret_access_key"),
			StsAssumeRoleArn: man.getConfigString("s3.sts_assume_role_arn"),
		},
		PubSub: PubSubConfig{
			Project:       man.getConfigString("pubsub.project"),
			StatusTopic:   man.getConfigString("pubsub.status_topic"),
			ResultTopic:   man.getConfigString("pubsub.result_topic"),
			AddAttributes: man.getConfigBool("pubsub.add_attributes"),
		},
		Filesystem: FilesystemConfig{
			StatusLogFile:        man.getConfigString("filesystem.status_log_file"),
			ResultLogFile:        man.getConfigString("filesystem.result_log_file"),
			EnableLogRotation:    man.getConfigBool("filesystem.enable_log_rotation"),
			EnableLogCompression: man.getConfigBool("filesystem.enable_log_compression"),
		},
		License: LicenseConfig{
			Key: man.getConfigString("license.key"),
		},
		Vulnerabilities: VulnerabilitiesConfig{
			DatabasesPath:         man.getConfigString("vulnerabilities.databases_path"),
			Periodicity:           man.getConfigDuration("vulnerabilities.periodicity"),
			CPEDatabaseURL:        man.getConfigString("vulnerabilities.cpe_database_url"),
			CVEFeedPrefixURL:      man.getConfigString("vulnerabilities.cve_feed_prefix_url"),
			CurrentInstanceChecks: man.getConfigString("vulnerabilities.current_instance_checks"),
			DisableDataSync:       man.getConfigBool("vulnerabilities.disable_data_sync"),
		},
	}
}

// IsSet determines whether a given config key has been explicitly set by any
// of the configuration sources. If false, the default value is being used.
func (man Manager) IsSet(key string) bool {
	return man.viper.IsSet(key)
}

// envNameFromConfigKey converts a config key into the corresponding
// environment variable name
func envNameFromConfigKey(key string) string {
	return envPrefix + "_" + strings.ToUpper(strings.Replace(key, ".", "_", -1))
}

// flagNameFromConfigKey converts a config key into the corresponding flag name
func flagNameFromConfigKey(key string) string {
	return strings.Replace(key, ".", "_", -1)
}

// Manager manages the addition and retrieval of config values for Fleet
// configs. It's only public API method is LoadConfig, which will return the
// populated FleetConfig struct.
type Manager struct {
	viper    *viper.Viper
	command  *cobra.Command
	defaults map[string]interface{}
}

// NewManager initializes a Manager wrapping the provided cobra
// command. All config flags will be attached to that command (and inherited by
// the subcommands). Typically this should be called just once, with the root
// command.
func NewManager(command *cobra.Command) Manager {
	man := Manager{
		viper:    viper.New(),
		command:  command,
		defaults: map[string]interface{}{},
	}
	man.addConfigs()
	return man
}

// addDefault will check for duplication, then add a default value to the
// defaults map
func (man Manager) addDefault(key string, defVal interface{}) {
	if _, exists := man.defaults[key]; exists {
		panic("Trying to add duplicate config for key " + key)
	}

	man.defaults[key] = defVal
}

func getFlagUsage(key string, usage string) string {
	return fmt.Sprintf("Env: %s\n\t\t%s", envNameFromConfigKey(key), usage)
}

// getInterfaceVal is a helper function used by the getConfig* functions to
// retrieve the config value as interface{}, which will then be cast to the
// appropriate type by the getConfig* function.
func (man Manager) getInterfaceVal(key string) interface{} {
	interfaceVal := man.viper.Get(key)
	if interfaceVal == nil {
		var ok bool
		interfaceVal, ok = man.defaults[key]
		if !ok {
			panic("Tried to look up default value for nonexistent config option: " + key)
		}
	}
	return interfaceVal
}

// addConfigString adds a string config to the config options
func (man Manager) addConfigString(key, defVal, usage string) {
	man.command.PersistentFlags().String(flagNameFromConfigKey(key), defVal, getFlagUsage(key, usage))
	man.viper.BindPFlag(key, man.command.PersistentFlags().Lookup(flagNameFromConfigKey(key)))
	man.viper.BindEnv(key, envNameFromConfigKey(key))

	// Add default
	man.addDefault(key, defVal)
}

// getConfigString retrieves a string from the loaded config
func (man Manager) getConfigString(key string) string {
	interfaceVal := man.getInterfaceVal(key)
	stringVal, err := cast.ToStringE(interfaceVal)
	if err != nil {
		panic("Unable to cast to string for key " + key + ": " + err.Error())
	}

	return stringVal
}

// Custom handling for TLSProfile which can only accept specific values
// for the argument
func (man Manager) getConfigTLSProfile() string {
	ival := man.getInterfaceVal(TLSProfileKey)
	sval, err := cast.ToStringE(ival)
	if err != nil {
		panic(fmt.Sprintf("%s requires a string value: %s", TLSProfileKey, err.Error()))
	}
	switch sval {
	case TLSProfileModern, TLSProfileIntermediate:
	default:
		panic(fmt.Sprintf("%s must be one of %s or %s", TLSProfileKey,
			TLSProfileModern, TLSProfileIntermediate))
	}
	return sval
}

// addConfigInt adds a int config to the config options
func (man Manager) addConfigInt(key string, defVal int, usage string) {
	man.command.PersistentFlags().Int(flagNameFromConfigKey(key), defVal, getFlagUsage(key, usage))
	man.viper.BindPFlag(key, man.command.PersistentFlags().Lookup(flagNameFromConfigKey(key)))
	man.viper.BindEnv(key, envNameFromConfigKey(key))

	// Add default
	man.addDefault(key, defVal)
}

// getConfigInt retrieves a int from the loaded config
func (man Manager) getConfigInt(key string) int {
	interfaceVal := man.getInterfaceVal(key)
	intVal, err := cast.ToIntE(interfaceVal)
	if err != nil {
		panic("Unable to cast to int for key " + key + ": " + err.Error())
	}

	return intVal
}

// addConfigBool adds a bool config to the config options
func (man Manager) addConfigBool(key string, defVal bool, usage string) {
	man.command.PersistentFlags().Bool(flagNameFromConfigKey(key), defVal, getFlagUsage(key, usage))
	man.viper.BindPFlag(key, man.command.PersistentFlags().Lookup(flagNameFromConfigKey(key)))
	man.viper.BindEnv(key, envNameFromConfigKey(key))

	// Add default
	man.addDefault(key, defVal)
}

// getConfigBool retrieves a bool from the loaded config
func (man Manager) getConfigBool(key string) bool {
	interfaceVal := man.getInterfaceVal(key)
	boolVal, err := cast.ToBoolE(interfaceVal)
	if err != nil {
		panic("Unable to cast to bool for key " + key + ": " + err.Error())
	}

	return boolVal
}

// addConfigDuration adds a duration config to the config options
func (man Manager) addConfigDuration(key string, defVal time.Duration, usage string) {
	man.command.PersistentFlags().Duration(flagNameFromConfigKey(key), defVal, getFlagUsage(key, usage))
	man.viper.BindPFlag(key, man.command.PersistentFlags().Lookup(flagNameFromConfigKey(key)))
	man.viper.BindEnv(key, envNameFromConfigKey(key))

	// Add default
	man.addDefault(key, defVal)
}

// getConfigDuration retrieves a duration from the loaded config
func (man Manager) getConfigDuration(key string) time.Duration {
	interfaceVal := man.getInterfaceVal(key)
	durationVal, err := cast.ToDurationE(interfaceVal)
	if err != nil {
		panic("Unable to cast to duration for key " + key + ": " + err.Error())
	}

	return durationVal
}

// loadConfigFile handles the loading of the config file.
func (man Manager) loadConfigFile() {
	man.viper.SetConfigType("yaml")

	configFile := man.command.PersistentFlags().Lookup("config").Value.String()

	if configFile == "" {
		// No config file set, only use configs from env
		// vars/flags/defaults
		return
	}

	man.viper.SetConfigFile(configFile)
	err := man.viper.ReadInConfig()

	if err != nil {
		fmt.Println("Error loading config file:", err)
		os.Exit(1)
	}

	fmt.Println("Using config file: ", man.viper.ConfigFileUsed())
}

// TestConfig returns a barebones configuration suitable for use in tests.
// Individual tests may want to override some of the values provided.
func TestConfig() FleetConfig {
	var testLogFile = "/dev/null"
	if runtime.GOOS == "windows" {
		testLogFile = "NUL"
	}
	return FleetConfig{
		App: AppConfig{
			TokenKeySize:              24,
			InviteTokenValidityPeriod: 5 * 24 * time.Hour,
		},
		Auth: AuthConfig{
			BcryptCost:  6, // Low cost keeps tests fast
			SaltKeySize: 24,
		},
		Session: SessionConfig{
			KeySize:  64,
			Duration: 24 * 90 * time.Hour,
		},
		Osquery: OsqueryConfig{
			NodeKeySize:          24,
			HostIdentifier:       "instance",
			EnrollCooldown:       42 * time.Minute,
			StatusLogPlugin:      "filesystem",
			ResultLogPlugin:      "filesystem",
			LabelUpdateInterval:  1 * time.Hour,
			DetailUpdateInterval: 1 * time.Hour,
			MaxJitterPercent:     0,
		},
		Logging: LoggingConfig{
			Debug:         true,
			DisableBanner: true,
		},
		Filesystem: FilesystemConfig{
			StatusLogFile: testLogFile,
			ResultLogFile: testLogFile,
		},
	}
}<|MERGE_RESOLUTION|>--- conflicted
+++ resolved
@@ -39,23 +39,15 @@
 
 // RedisConfig defines configs related to Redis
 type RedisConfig struct {
-<<<<<<< HEAD
-	Address          string `yaml:"address"`
-	Password         string `yaml:"password"`
-	Database         int    `yaml:"database"`
-	UseTLS           bool   `yaml:"use_tls"`
-	DuplicateResults bool   `yaml:"duplicate_results"`
-=======
-	Address                   string
-	Password                  string
-	Database                  int
+	Address                   string        `yaml:"address"`
+	Password                  string        `yaml:"password"`
+	Database                  int           `yaml:"database"`
 	UseTLS                    bool          `yaml:"use_tls"`
 	DuplicateResults          bool          `yaml:"duplicate_results"`
 	ConnectTimeout            time.Duration `yaml:"connect_timeout"`
 	KeepAlive                 time.Duration `yaml:"keep_alive"`
 	ConnectRetryAttempts      int           `yaml:"connect_retry_attempts"`
 	ClusterFollowRedirections bool          `yaml:"cluster_follow_redirections"`
->>>>>>> accfa221
 }
 
 const (
@@ -240,40 +232,12 @@
 		man.addConfigInt(prefix+".max_open_conns", 50, "MySQL maximum open connection handles"+usageSuffix)
 		man.addConfigInt(prefix+".max_idle_conns", 50, "MySQL maximum idle connection handles"+usageSuffix)
 		man.addConfigInt(prefix+".conn_max_lifetime", 0, "MySQL maximum amount of time a connection may be reused"+usageSuffix)
+		man.addConfigBool(prefix+".iam_access", false, "Enable IAM access to MySQL, password will be ignored"+usageSuffix)
+		man.addConfigString(prefix+".region", "", "AWS Region for RDS DB"+usageSuffix)
 	}
 	// MySQL
-<<<<<<< HEAD
-	man.addConfigString("mysql.protocol", "tcp",
-		"MySQL server communication protocol (tcp,unix,...)")
-	man.addConfigString("mysql.address", "localhost:3306",
-		"MySQL server address (host:port)")
-	man.addConfigString("mysql.username", "fleet",
-		"MySQL server username")
-	man.addConfigString("mysql.password", "",
-		"MySQL server password (prefer env variable for security)")
-	man.addConfigString("mysql.password_path", "",
-		"Path to file containg MySQL server password")
-	man.addConfigString("mysql.database", "fleet",
-		"MySQL database name")
-	man.addConfigString("mysql.tls_cert", "",
-		"MySQL TLS client certificate path")
-	man.addConfigString("mysql.tls_key", "",
-		"MySQL TLS client key path")
-	man.addConfigString("mysql.tls_ca", "",
-		"MySQL TLS server CA")
-	man.addConfigString("mysql.tls_server_name", "",
-		"MySQL TLS server name")
-	man.addConfigString("mysql.tls_config", "",
-		"MySQL TLS config value. Use skip-verify, true, false or custom key.")
-	man.addConfigInt("mysql.max_open_conns", 50, "MySQL maximum open connection handles.")
-	man.addConfigInt("mysql.max_idle_conns", 50, "MySQL maximum idle connection handles.")
-	man.addConfigInt("mysql.conn_max_lifetime", 0, "MySQL maximum amount of time a connection may be reused.")
-	man.addConfigBool("mysql.iam_access", false, "Enable IAM access to MySQL, password will be ignored")
-	man.addConfigString("mysql.region", "", "AWS Region for RDS DB")
-=======
 	addMysqlConfig("mysql", "localhost:3306", ".")
 	addMysqlConfig("mysql_read_replica", "", " for the read replica.")
->>>>>>> accfa221
 
 	// Redis
 	man.addConfigString("redis.address", "localhost:6379",
@@ -461,29 +425,8 @@
 	}
 
 	return FleetConfig{
-<<<<<<< HEAD
-		Mysql: MysqlConfig{
-			Protocol:        man.getConfigString("mysql.protocol"),
-			Address:         man.getConfigString("mysql.address"),
-			Username:        man.getConfigString("mysql.username"),
-			Password:        man.getConfigString("mysql.password"),
-			PasswordPath:    man.getConfigString("mysql.password_path"),
-			Database:        man.getConfigString("mysql.database"),
-			TLSCert:         man.getConfigString("mysql.tls_cert"),
-			TLSKey:          man.getConfigString("mysql.tls_key"),
-			TLSCA:           man.getConfigString("mysql.tls_ca"),
-			TLSServerName:   man.getConfigString("mysql.tls_server_name"),
-			TLSConfig:       man.getConfigString("mysql.tls_config"),
-			MaxOpenConns:    man.getConfigInt("mysql.max_open_conns"),
-			MaxIdleConns:    man.getConfigInt("mysql.max_idle_conns"),
-			ConnMaxLifetime: man.getConfigInt("mysql.conn_max_lifetime"),
-			IAMAccess:       man.getConfigBool("mysql.iam_access"),
-			Region:          man.getConfigString("mysql.region"),
-		},
-=======
 		Mysql:            loadMysqlConfig("mysql"),
 		MysqlReadReplica: loadMysqlConfig("mysql_read_replica"),
->>>>>>> accfa221
 		Redis: RedisConfig{
 			Address:                   man.getConfigString("redis.address"),
 			Password:                  man.getConfigString("redis.password"),
