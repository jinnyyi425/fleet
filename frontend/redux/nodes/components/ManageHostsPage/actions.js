import Kolide from "kolide";
import { formatErrorResponse } from "redux/nodes/entities/base/helpers";
import hostActions from "redux/nodes/entities/hosts/actions";
import labelActions from "redux/nodes/entities/labels/actions";

// Action Types
export const GET_STATUS_LABEL_COUNTS_FAILURE =
  "GET_STATUS_LABEL_COUNTS_FAILURE";
export const GET_STATUS_LABEL_COUNTS_SUCCESS =
  "GET_STATUS_LABEL_COUNTS_SUCCESS";
export const LOAD_STATUS_LABEL_COUNTS = "LOAD_STATUS_LABEL_COUNTS";

// Actions
export const loadStatusLabelCounts = { type: LOAD_STATUS_LABEL_COUNTS };
export const getStatusLabelCountsFailure = (errors) => {
  return {
    type: GET_STATUS_LABEL_COUNTS_FAILURE,
    payload: { errors },
  };
};
export const getStatusLabelCountsSuccess = (statusLabelCounts) => {
  return {
    type: GET_STATUS_LABEL_COUNTS_SUCCESS,
    payload: { status_labels: statusLabelCounts },
  };
};

export const silentGetStatusLabelCounts = (dispatch) => {
  return Kolide.statusLabels
    .getCounts()
    .then((counts) => {
      dispatch(getStatusLabelCountsSuccess(counts));

      return counts;
    })
    .catch((response) => {
      const errorsObject = formatErrorResponse(response);

      dispatch(getStatusLabelCountsFailure(errorsObject));

      throw errorsObject;
    });
};

export const getStatusLabelCounts = (dispatch) => {
  dispatch(loadStatusLabelCounts);

  return Kolide.statusLabels
    .getCounts()
    .then((counts) => {
      dispatch(getStatusLabelCountsSuccess(counts));

      return counts;
    })
    .catch((response) => {
      const errorsObject = formatErrorResponse(response);

      dispatch(getStatusLabelCountsFailure(errorsObject));

      throw errorsObject;
    });
};

export const getLabels = () => (dispatch) => {
  dispatch(labelActions.loadAll());
  dispatch(silentGetStatusLabelCounts);
};

<<<<<<< HEAD
export const getHosts = (page, perPage, selectedLabel, globalFilter, sortBy) => (dispatch) => {
  dispatch(hostActions.loadAll(page, perPage, selectedLabel, globalFilter, sortBy));
};

export default { getStatusLabelCounts, silentGetStatusLabelCounts, getHostTableData: getHosts };
=======
export const getHostTableData = (
  page,
  perPage,
  selectedLabel,
  globalFilter,
  sortBy
) => (dispatch) => {
  dispatch(
    hostActions.loadAll(page, perPage, selectedLabel, globalFilter, sortBy)
  );
};

export default {
  getStatusLabelCounts,
  silentGetStatusLabelCounts,
  getHostTableData,
};
>>>>>>> 7e85d71d
<|MERGE_RESOLUTION|>--- conflicted
+++ resolved
@@ -66,14 +66,7 @@
   dispatch(silentGetStatusLabelCounts);
 };
 
-<<<<<<< HEAD
-export const getHosts = (page, perPage, selectedLabel, globalFilter, sortBy) => (dispatch) => {
-  dispatch(hostActions.loadAll(page, perPage, selectedLabel, globalFilter, sortBy));
-};
-
-export default { getStatusLabelCounts, silentGetStatusLabelCounts, getHostTableData: getHosts };
-=======
-export const getHostTableData = (
+export const getHosts = (
   page,
   perPage,
   selectedLabel,
@@ -88,6 +81,5 @@
 export default {
   getStatusLabelCounts,
   silentGetStatusLabelCounts,
-  getHostTableData,
-};
->>>>>>> 7e85d71d
+  getHostTableData: getHosts,
+};