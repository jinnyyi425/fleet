--- conflicted
+++ resolved
@@ -1,11 +1,5 @@
-<<<<<<< HEAD
-import { combineReducers } from 'redux';
-import { routerReducer } from 'react-router-redux';
-=======
 import { combineReducers } from "redux";
-import { loadingBarReducer } from "react-redux-loading-bar";
 import { routerReducer } from "react-router-redux";
->>>>>>> 7e85d71d
 
 import app from "./nodes/app/reducer";
 import auth from "./nodes/auth/reducer";
