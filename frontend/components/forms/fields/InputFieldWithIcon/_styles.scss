--- conflicted
+++ resolved
@@ -8,11 +8,7 @@
     right: 6px;
     top: 28px;
     font-size: 18px;
-<<<<<<< HEAD
-    color: $core-fleet-black;
-=======
     color: $core-fleet-blue;
->>>>>>> 0f48eb85
 
     &--active {
       color: $core-vibrant-blue;
@@ -36,13 +32,8 @@
     color: $core-fleet-black;
     font-weight: $regular;
 
-<<<<<<< HEAD
-    &::placeholder {
-      color: $ui-fleet-black-25;
-=======
     ::placeholder {
       color: $core-fleet-blue;
->>>>>>> 0f48eb85
     }
 
     &:focus {
