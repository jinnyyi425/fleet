.input-field {
  line-height: 34px;
  background-color: $ui-light-grey;
  border: solid 1px $ui-fleet-blue-15;
<<<<<<< HEAD
  border-radius: $border-radius;
  font-size: $small;
  padding: $pad-xsmall 12px;
  color: $core-fleet-black;
=======
  border-radius: 4px;
  font-size: $small;
  padding: $pad-xsmall 12px;
  color: $core-fleet-blue;
>>>>>>> 0f48eb85
  font-family: "Nunito Sans", sans-serif;
  box-sizing: border-box;
  height: 40px;

<<<<<<< HEAD
  &::placeholder {
    color: $ui-fleet-black-25;
=======
  ::placeholder {
    color: $core-fleet-blue;
>>>>>>> 0f48eb85
  }

  &:focus {
    outline: none;
    border-color: $core-vibrant-blue;
    border-top-color: $core-fleet-purple;
  }

  &--disabled {
    background-color: #f9f9f9;
  }

  &--error {
    transition: background 150ms ease-in-out, color 150ms ease-in-out;
    border-color: $ui-error;
    background-color: $ui-error;
    color: $core-white;

    &:focus {
      border-bottom-color: $ui-error;
      background-color: $core-white;
      color: $core-fleet-black;
    }
  }

  &--password {
    letter-spacing: 7px;
  }

  &__textarea {
    min-height: 100px;
    max-width: 100%;
    display: block;
  }

  &__label {
    display: block;
    font-size: $medium;
    font-weight: $regular;
    color: $core-fleet-black;
    margin-bottom: $pad-xsmall;

    &--error {
      color: $ui-error;
    }
  }

  &__wrapper {
    margin-bottom: $pad-medium;
  }

  &__hint {
    font-size: $x-small;
    font-weight: $regular;
    line-height: 1.57;
    letter-spacing: 1px;
    color: $core-fleet-blue;

    code {
      color: $core-vibrant-blue;
      background-color: $ui-gray;
<<<<<<< HEAD
      padding: 2px;
=======
      padding: $pad-xxsmall;
>>>>>>> 0f48eb85
      font-family: "SourceCodePro", $monospace;
    }
  }
}<|MERGE_RESOLUTION|>--- conflicted
+++ resolved
@@ -2,28 +2,16 @@
   line-height: 34px;
   background-color: $ui-light-grey;
   border: solid 1px $ui-fleet-blue-15;
-<<<<<<< HEAD
-  border-radius: $border-radius;
-  font-size: $small;
-  padding: $pad-xsmall 12px;
-  color: $core-fleet-black;
-=======
   border-radius: 4px;
   font-size: $small;
   padding: $pad-xsmall 12px;
   color: $core-fleet-blue;
->>>>>>> 0f48eb85
   font-family: "Nunito Sans", sans-serif;
   box-sizing: border-box;
   height: 40px;
 
-<<<<<<< HEAD
-  &::placeholder {
-    color: $ui-fleet-black-25;
-=======
   ::placeholder {
     color: $core-fleet-blue;
->>>>>>> 0f48eb85
   }
 
   &:focus {
@@ -85,11 +73,7 @@
     code {
       color: $core-vibrant-blue;
       background-color: $ui-gray;
-<<<<<<< HEAD
-      padding: 2px;
-=======
       padding: $pad-xxsmall;
->>>>>>> 0f48eb85
       font-family: "SourceCodePro", $monospace;
     }
   }
