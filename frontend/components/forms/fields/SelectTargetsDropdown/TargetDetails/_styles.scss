.host-target,
.label-target {
  padding: $pad-large;

  &__back {
    color: $core-fleet-black;
    font-size: $xx-small;
    display: none;

    @include breakpoint(ltdesktop) {
      display: inline-block;
      position: absolute;
      top: 10px;
      left: 10px;
      padding: 10px;

      &:active {
        top: 10px;
      }
    }
  }

  @include breakpoint(ltdesktop) {
    padding-top: $pad-xxlarge;
  }
}

.host-target {
  &__display-text {
    font-size: $medium;
    font-weight: $bold;
    letter-spacing: 0.6px;
    color: $core-fleet-black;
    margin: 0;
  }

  &__icon {
<<<<<<< HEAD
    color: $core-fleet-black;
=======
    color: $core-fleet-blue;
>>>>>>> 0f48eb85
    margin-right: $pad-small;
    width: 21px;

    &--online {
      color: $core-fleet-black;
    }

    &--offline {
      color: $core-fleet-black;
    }
  }

  &__status {
    margin: $pad-xsmall 0;
    font-size: $small;
    font-weight: $bold;
    letter-spacing: 1.3px;
    text-transform: uppercase;

    &--is-online {
      color: $ui-success;
    }

    &--is-offline {
      color: $ui-error;
    }
  }

  &__labels-wrapper {
    position: absolute;
    bottom: $pad-large;
  }

  &__labels-header {
    font-size: $small;
    font-weight: $bold;
    letter-spacing: 0.9px;
    color: $core-fleet-black;
    text-transform: uppercase;
    margin: 0;
  }

  &__labels-list {
    font-size: $small;
    font-weight: $regular;
    line-height: 1.85;
    letter-spacing: 0.5px;
    color: $core-fleet-black;
    list-style: none;
    margin: 0;
    padding: 0;

    li {
      display: inline-block;

      &::after {
        content: ",";
        margin-right: 3px;
      }

      &:last-child {
        &::after {
          content: "";
          margin: 0;
        }
      }
    }
  }

  &__platform-text {
    text-transform: capitalize;
  }

  &__mac-address {
    text-transform: uppercase;
  }
}

.label-target {
  &__display-text {
    font-size: $medium;
    font-weight: $bold;
    letter-spacing: 0.6px;
    color: $core-fleet-black;
    margin: 0;
  }

  &__icon {
<<<<<<< HEAD
    color: $core-fleet-black;
=======
    color: $core-fleet-blue;
>>>>>>> 0f48eb85
    margin-right: $pad-small;
    width: 21px;
  }

  &__hosts {
    margin: $pad-xsmall 0;
    letter-spacing: 0.4px;
    font-size: $small;
    font-weight: $regular;
  }

  &__hosts-count {
    font-weight: $bold;
    color: $core-fleet-black;

    strong {
      min-width: 21px;
      text-align: center;
      font-weight: $bold;
      display: inline-block;
      margin-right: $pad-small;
    }
  }

  &__hosts-online {
    color: $ui-success;
  }

  &__description {
    font-size: $pad-medium;
    font-weight: $regular;
    line-height: 1.71;
    color: $core-fleet-black;
    margin: 0 0 $pad-small;
  }
}

.target-details {
  &__table {
    border-collapse: collapse;
    border-spacing: 0;
    text-align: left;
    font-size: $small;
    width: 100%;
    margin-bottom: $pad-medium;

    th {
      font-weight: $bold;
      line-height: 2.3;
      color: $core-fleet-black;
      padding-right: $pad-small;
    }
  }
}<|MERGE_RESOLUTION|>--- conflicted
+++ resolved
@@ -35,11 +35,7 @@
   }
 
   &__icon {
-<<<<<<< HEAD
-    color: $core-fleet-black;
-=======
     color: $core-fleet-blue;
->>>>>>> 0f48eb85
     margin-right: $pad-small;
     width: 21px;
 
@@ -128,11 +124,7 @@
   }
 
   &__icon {
-<<<<<<< HEAD
-    color: $core-fleet-black;
-=======
     color: $core-fleet-blue;
->>>>>>> 0f48eb85
     margin-right: $pad-small;
     width: 21px;
   }
