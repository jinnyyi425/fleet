.pack-info-side-panel {
  background-color: $core-white;
  bottom: 0;
  border-left: 1px solid $ui-fleet-blue-15;
  box-sizing: border-box;
  overflow: scroll;
  padding: $pad-xlarge;

  &__title {
    font-size: $medium;
    font-weight: $regular;
    color: $core-fleet-black;
    border-bottom: 1px solid $ui-fleet-blue-15;
<<<<<<< HEAD
    padding-bottom: $pad-small;
    margin: 0 0 4px;
=======
    padding-bottom: 8px;
    margin: 0 0 $pad-xsmall;
>>>>>>> 0f48eb85
  }

  &__subtitle {
    font-size: $small;
    font-weight: $regular;
<<<<<<< HEAD
    color: $core-fleet-blue;
=======
    color: $core-fleet-black;
>>>>>>> 0f48eb85
    margin: 0 0 10px;
    padding-top: 15px;
  }

  p,
  ul {
    font-size: $x-small;
    color: $core-fleet-black;
  }

  dl {
    dt {
      font-weight: $bold;
      font-size: $x-small;
      color: $core-fleet-black;

      .kolidecon {
        font-size: $medium;
        margin-right: 5px;
      }

      span {
        vertical-align: 2px;
      }
    }

    dd {
      font-size: 13px;
      color: $core-fleet-black;
<<<<<<< HEAD
      margin-left: $pad-xlarge;
=======
      margin-left: 30px;
>>>>>>> 0f48eb85
    }
  }
}<|MERGE_RESOLUTION|>--- conflicted
+++ resolved
@@ -11,23 +11,14 @@
     font-weight: $regular;
     color: $core-fleet-black;
     border-bottom: 1px solid $ui-fleet-blue-15;
-<<<<<<< HEAD
-    padding-bottom: $pad-small;
-    margin: 0 0 4px;
-=======
     padding-bottom: 8px;
     margin: 0 0 $pad-xsmall;
->>>>>>> 0f48eb85
   }
 
   &__subtitle {
     font-size: $small;
     font-weight: $regular;
-<<<<<<< HEAD
-    color: $core-fleet-blue;
-=======
     color: $core-fleet-black;
->>>>>>> 0f48eb85
     margin: 0 0 10px;
     padding-top: 15px;
   }
@@ -57,11 +48,7 @@
     dd {
       font-size: 13px;
       color: $core-fleet-black;
-<<<<<<< HEAD
-      margin-left: $pad-xlarge;
-=======
       margin-left: 30px;
->>>>>>> 0f48eb85
     }
   }
 }