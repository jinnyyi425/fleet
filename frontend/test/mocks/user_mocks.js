import createRequestMock from "test/mocks/create_request_mock";
import { userStub } from "test/stubs";

export default {
  changePassword: {
    valid: (bearerToken, params) => {
      return createRequestMock({
        bearerToken,
        endpoint: "/api/v1/fleet/change_password",
        method: "post",
        params,
        response: {},
      });
    },
  },
  confirmEmailChange: {
    valid: (bearerToken, token) => {
      const endpoint = `/api/v1/fleet/email/change/${token}`;

      return createRequestMock({
        bearerToken,
        endpoint,
        method: "get",
        response: { new_email: "new@email.com" },
      });
    },
  },
  enable: {
    valid: (bearerToken, user, params) => {
      const endpoint = `/api/v1/fleet/users/${user.id}/enable`;

      return createRequestMock({
        bearerToken,
        endpoint,
        method: "post",
        params,
        response: { user: { ...user, ...params } },
      });
    },
  },
  forgotPassword: {
    invalid: (response) => {
      return createRequestMock({
        endpoint: "/api/v1/fleet/forgot_password",
        method: "post",
        response,
        responseStatus: 422,
      });
    },
    valid: () => {
      return createRequestMock({
        endpoint: "/api/v1/fleet/forgot_password",
        method: "post",
        response: { user: userStub },
      });
    },
  },
  loadAll: {
    valid: (bearerToken) => {
      return createRequestMock({
        bearerToken,
<<<<<<< HEAD
        endpoint: '/api/v1/fleet/users?page=0&per_page=100',
        method: 'get',
        response: { users: [userStub] },
      });
    },
    validWithParams: (bearerToken) => {
      return createRequestMock({
        bearerToken,
        endpoint: '/api/v1/fleet/users?page=3&per_page=100&&order_key=name&order_direction=desc&query=testQuery',
        method: 'get',
=======
        endpoint: "/api/v1/fleet/users",
        method: "get",
>>>>>>> 7e85d71d
        response: { users: [userStub] },
      });
    },
  },
  me: {
    valid: (bearerToken) => {
      return createRequestMock({
        bearerToken,
        endpoint: "/api/v1/fleet/me",
        method: "get",
        response: { user: userStub },
      });
    },
  },
  resetPassword: {
    invalid: (password, token, response) => {
      const params = { new_password: password, password_reset_token: token };

      return createRequestMock({
        endpoint: "/api/v1/fleet/reset_password",
        method: "post",
        params,
        response,
        responseStatus: 422,
      });
    },
    valid: (password, token) => {
      const params = { new_password: password, password_reset_token: token };

      return createRequestMock({
        endpoint: "/api/v1/fleet/reset_password",
        method: "post",
        params,
        response: { user: userStub },
      });
    },
  },
  update: {
    valid: (user, params) => {
      return createRequestMock({
        endpoint: `/api/v1/fleet/users/${user.id}`,
        method: "patch",
        params,
        response: { user: userStub },
      });
    },
  },
  updateAdmin: {
    valid: (bearerToken, user, params) => {
      return createRequestMock({
        bearerToken,
        endpoint: `/api/v1/fleet/users/${user.id}/admin`,
        method: "post",
        params,
        response: { user: { ...user, ...params } },
      });
    },
  },
};<|MERGE_RESOLUTION|>--- conflicted
+++ resolved
@@ -59,21 +59,17 @@
     valid: (bearerToken) => {
       return createRequestMock({
         bearerToken,
-<<<<<<< HEAD
-        endpoint: '/api/v1/fleet/users?page=0&per_page=100',
-        method: 'get',
+        endpoint: "/api/v1/fleet/users?page=0&per_page=100",
+        method: "get",
         response: { users: [userStub] },
       });
     },
     validWithParams: (bearerToken) => {
       return createRequestMock({
         bearerToken,
-        endpoint: '/api/v1/fleet/users?page=3&per_page=100&&order_key=name&order_direction=desc&query=testQuery',
-        method: 'get',
-=======
-        endpoint: "/api/v1/fleet/users",
+        endpoint:
+          "/api/v1/fleet/users?page=3&per_page=100&&order_key=name&order_direction=desc&query=testQuery",
         method: "get",
->>>>>>> 7e85d71d
         response: { users: [userStub] },
       });
     },
