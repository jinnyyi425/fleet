--- conflicted
+++ resolved
@@ -92,12 +92,9 @@
   resolution: "Resolution steps",
   passing_host_count: 2000,
   failing_host_count: 300,
-<<<<<<< HEAD
   platform: "darwin,windows,linux" as IQueryPlatform,
-=======
   created_at: "",
   updated_at: "",
->>>>>>> 5a2ed6f3
 };
 
 export const DEFAULT_CAMPAIGN = {
