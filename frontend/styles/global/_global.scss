--- conflicted
+++ resolved
@@ -61,13 +61,9 @@
     .has-sidebar & {
       margin-right: 0;
       min-width: 610px;
-<<<<<<< HEAD
-      max-width: calc(100vw - #{$pad-xlarge} - #{$pad-xlarge} - #{$pad-xxsmall} - #{$sidepanel-width});
-=======
       max-width: calc(
-        100vw - #{$pad-body} - #{$pad-body} - #{$pad-borders} - #{$sidepanel-width}
+        100vw - #{$pad-xlarge} - #{$pad-xlarge} - #{$pad-xxsmall} - #{$sidepanel-width}
       );
->>>>>>> 7e85d71d
     }
   }
 }
