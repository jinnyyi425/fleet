.integrations {

  &__page-description {
    font-size: $x-small;
    color: $core-fleet-black;
    @include sticky-settings-description;
<<<<<<< HEAD
    padding-bottom: $pad-medium;
  }
}

.type__header {
  width: 12px;
}

.type__cell {
  .logo-cell {
    display: block;
    text-align: center;
  }

  .zendesk-icon {
    width: 16px;
  }

  .jira-icon {
    width: 24px;
=======
>>>>>>> 08aafe82
  }
}<|MERGE_RESOLUTION|>--- conflicted
+++ resolved
@@ -4,28 +4,5 @@
     font-size: $x-small;
     color: $core-fleet-black;
     @include sticky-settings-description;
-<<<<<<< HEAD
-    padding-bottom: $pad-medium;
-  }
-}
-
-.type__header {
-  width: 12px;
-}
-
-.type__cell {
-  .logo-cell {
-    display: block;
-    text-align: center;
-  }
-
-  .zendesk-icon {
-    width: 16px;
-  }
-
-  .jira-icon {
-    width: 24px;
-=======
->>>>>>> 08aafe82
   }
 }