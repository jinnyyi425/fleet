import React, { useCallback, useContext, useEffect, useState } from "react";
import { IAceEditor } from "react-ace/lib/types";
import ReactTooltip from "react-tooltip";
import { isEmpty, isUndefined, omit, size } from "lodash";
import { useDebouncedCallback } from "use-debounce/lib";

import { addGravatarUrlToResource } from "fleet/helpers";
import {
  IParserResult,
  listCompatiblePlatforms,
  parseSqlTables,
} from "utilities/sql_tools";

import { AppContext } from "context/app";
import { PolicyContext } from "context/policy";
import { IPolicy, IPolicyFormData } from "interfaces/policy";
import { IQueryPlatform } from "interfaces/query";

import Avatar from "components/Avatar";
import FleetAce from "components/FleetAce"; // @ts-ignore
import validateQuery from "components/forms/validators/validate_query";
import Button from "components/buttons/Button";
import Spinner from "components/Spinner"; // @ts-ignore
import InputField from "components/forms/fields/InputField";
import NewPolicyModal from "../NewPolicyModal";
import CloseIcon from "../../../../../../assets/images/icon-close-vibrant-blue-16x16@2x.png";
import CompatibleIcon from "../../../../../../assets/images/icon-compatible-green-16x16@2x.png";
import IncompatibleIcon from "../../../../../../assets/images/icon-incompatible-red-16x16@2x.png";
import InfoIcon from "../../../../../../assets/images/icon-info-purple-14x14@2x.png";
import PencilIcon from "../../../../../../assets/images/icon-pencil-14x14@2x.png";
import QuestionIcon from "../../../../../../assets/images/icon-question-16x16@2x.png";

const baseClass = "policy-form";

interface IPolicyFormProps {
  policyIdForEdit: number | null;
  showOpenSchemaActionText: boolean;
  storedPolicy: IPolicy | undefined;
  isStoredPolicyLoading: boolean;
  onCreatePolicy: (formData: IPolicyFormData) => void;
  onOsqueryTableSelect: (tableName: string) => void;
  goToSelectTargets: () => void;
  onUpdate: (formData: IPolicyFormData) => void;
  onOpenSchemaSidebar: () => void;
  renderLiveQueryWarning: () => JSX.Element | null;
}

const PLATFORM_DISPLAY_NAMES: Record<string, string> = {
  darwin: "macOS",
  windows: "Windows",
  linux: "Linux",
};
const PLATFORM_DISPLAY_ORDER = ["macOS", "Windows", "Linux"];
const SUPPORTED_PLATFORMS = ["darwin", "windows", "linux"];

const formatParsedPlatformsForDisplay = (
  parsedPlatforms: IParserResult[]
): Array<IParserResult | string> => {
  // Map platform to display name if specified (e.g., 'darwin' becomes 'macOS'); otherwise preserve
  // the original value from the parser
  return parsedPlatforms.map(
    (string) => PLATFORM_DISPLAY_NAMES[string] || string
  );
};

const validateQuerySQL = (query: string) => {
  const errors: { [key: string]: string } = {};
  const { error: queryError, valid: queryValid } = validateQuery(query);

  if (!queryValid) {
    errors.query = queryError;
  }

  const valid = !size(errors);
  return { valid, errors };
};

const PolicyForm = ({
  policyIdForEdit,
  showOpenSchemaActionText,
  storedPolicy,
  isStoredPolicyLoading,
  onCreatePolicy,
  onOsqueryTableSelect,
  goToSelectTargets,
  onUpdate,
  onOpenSchemaSidebar,
  renderLiveQueryWarning,
}: IPolicyFormProps): JSX.Element => {
  const isEditMode = !!policyIdForEdit;
<<<<<<< HEAD
  console.log("rendering QueryForm");
  console.log("isEditMode: ", isEditMode);
=======
  const [errors, setErrors] = useState<{ [key: string]: string }>({});
  const [isNewPolicyModalOpen, setIsNewPolicyModalOpen] = useState<boolean>(
    false
  );
  const [showQueryEditor, setShowQueryEditor] = useState<boolean>(false);
  const [compatiblePlatforms, setCompatiblePlatforms] = useState<string[]>([]);
  const [isEditingName, setIsEditingName] = useState<boolean>(false);
  const [isEditingDescription, setIsEditingDescription] = useState<boolean>(
    false
  );
  const [isEditingResolution, setIsEditingResolution] = useState<boolean>(
    false
  );
>>>>>>> 5a2ed6f3

  // Note: The PolicyContext values should always be used for any mutable policy data such as query name
  // The storedPolicy prop should only be used to access immutable metadata such as author id
  const {
    lastEditedQueryName,
    lastEditedQueryDescription,
    lastEditedQueryBody,
<<<<<<< HEAD
    lastEditedQueryPlatform,
    setLastEditedQueryName,
    setLastEditedQueryDescription,
    setLastEditedQueryBody,
    setLastEditedQueryPlatform,
=======
    lastEditedQueryResolution,
    setLastEditedQueryName,
    setLastEditedQueryDescription,
    setLastEditedQueryBody,
    setLastEditedQueryResolution,
>>>>>>> 5a2ed6f3
  } = useContext(PolicyContext);

  const {
    currentUser,
    isOnlyObserver,
    isGlobalObserver,
    isAnyTeamMaintainerOrTeamAdmin,
    isGlobalAdmin,
    isGlobalMaintainer,
  } = useContext(AppContext);

  const [errors, setErrors] = useState<{ [key: string]: string }>({});
  const [isEditingName, setIsEditingName] = useState<boolean>(false);
  const [isEditingDescription, setIsEditingDescription] = useState<boolean>(
    false
  );
  const [isSaveModalOpen, setIsSaveModalOpen] = useState<boolean>(false);
  const [showQueryEditor, setShowQueryEditor] = useState<boolean>(false);

  const [isOverridePlatforms, setIsOverridePlatforms] = useState<boolean>(
    isEditMode
  );
  const [isDarwinCompatible, setIsDarwinCompatible] = useState<boolean>();
  const [isWindowsCompatible, setIsWindowsCompatible] = useState<boolean>();
  const [isLinuxCompatible, setIsLinuxCompatible] = useState<boolean>();

  const [parsedPlatforms, setParsedPlatforms] = useState<IParserResult[]>([]);

  const debounceParsePlatforms = useDebouncedCallback(
    (queryString: string) => {
      const newPlatforms = listCompatiblePlatforms(parseSqlTables(queryString));
      console.log("setting parsedPlatforms: ", newPlatforms);
      setParsedPlatforms(newPlatforms);
    },
    300,
    { leading: true }
  );

  // Watch for changes to lastEditedQueryPlatform and set checkbox values but only if they have NOT
  // already been defined. After the storedQuery is loaded, this effect should do nothing. Subsequent
  // changes to checkbox values are handled elsewhere.
  useEffect(() => {
    // TODO: Because QueryPage is not fetching the storedQuery on initial page load before setting
    // default value for the lastEditedQuery, we can't depend on lastEditedQueryPlatform
    // when this component initially loads, which causes issues on refresh. This means we have a
    // potentially circular dependencies with this effect and the effect below.
    if (isEditMode && storedPolicy) {
      console.log(
        "triggered page load jank effect because lastEditedQueryPlatform changed: ",
        lastEditedQueryPlatform
      );
      const areCheckboxesUndefined = [
        isDarwinCompatible,
        isWindowsCompatible,
        isLinuxCompatible,
      ].some((val) => isUndefined(val));
      console.log("areCheckboxesUndefined: ", areCheckboxesUndefined);
      if (areCheckboxesUndefined) {
        console.log("setting checkbox values: ", lastEditedQueryPlatform);
        setIsWindowsCompatible(!!lastEditedQueryPlatform?.includes("windows"));
        setIsDarwinCompatible(!!lastEditedQueryPlatform?.includes("darwin"));
        setIsLinuxCompatible(!!lastEditedQueryPlatform?.includes("linux"));
      } else {
        console.log("effect does nothing");
      }
    }
  }, [lastEditedQueryPlatform]);

  // Watch for changes to override checkbox values and update lastEditedQueryPlatform but only if
  // checkboxes have already been defined (which should only be the case after storedQuery is loaded)
  useEffect(() => {
<<<<<<< HEAD
    console.log(
      `triggered checkbox change effect; new checkbox values: darwin = ${isDarwinCompatible}, windows = ${isWindowsCompatible}, linux = ${isLinuxCompatible}`
    );
    const areCheckboxesUndefined = [
      isDarwinCompatible,
      isWindowsCompatible,
      isLinuxCompatible,
    ].some((val) => isUndefined(val));
    console.log("areCheckboxesUndefined: ", areCheckboxesUndefined);
    if (!areCheckboxesUndefined) {
      const platforms = [];
      isDarwinCompatible && platforms.push("darwin");
      isWindowsCompatible && platforms.push("windows");
      isLinuxCompatible && platforms.push("linux");
      console.log("setting new lastEditedQueryPlatform: ", platforms.join(","));
      setLastEditedQueryPlatform(platforms.join(",") as IQueryPlatform);
    } else {
      console.log("effect does nothing");
    }
  }, [isWindowsCompatible, isDarwinCompatible, isLinuxCompatible]);

  useEffect(() => {
    if (!isOverridePlatforms) {
      console.log("triggered query body changed effect");
      debounceParsePlatforms(lastEditedQueryBody);
    }
=======
    debounceCompatiblePlatforms(lastEditedQueryBody);

    let valid = true;
    const { valid: isValidated, errors: newErrors } = validateQuerySQL(
      lastEditedQueryBody
    );
    valid = isValidated;
    setErrors({
      ...newErrors,
    });
>>>>>>> 5a2ed6f3
  }, [lastEditedQueryBody]);

  // Watch for changes in parsedPlatforms and update lastEditedQueryPlatform if override is not active
  useEffect(() => {
    if (!isOverridePlatforms) {
      console.log("triggered parsedPlatforms changed effect");
      // Filter out any unsupported values that may have been returned by the parser (e.g., freebsd)
      const newPlatformValue = parsedPlatforms
        .filter((p) => SUPPORTED_PLATFORMS.includes(p))
        .join(",") as IQueryPlatform;
      console.log("setting lastEditedQueryPlatform: ", newPlatformValue);
      setLastEditedQueryPlatform(newPlatformValue);
    }
  }, [parsedPlatforms]);

  const switchOverridePlatforms = useCallback(() => {
    const switchToOverride = !isOverridePlatforms;
    console.log(
      `switching to ${switchToOverride ? "override" : "parser"} mode`
    );

    if (switchToOverride) {
      // Set the checkbox values based on lastEditedQueryPlatform
      const platforms = lastEditedQueryPlatform?.split(",") || [];
      setIsDarwinCompatible(platforms.includes("darwin"));
      setIsWindowsCompatible(platforms.includes("windows"));
      setIsLinuxCompatible(platforms.includes("linux"));
    } else {
      // Parse the lastEditedQueryBody
      debounceParsePlatforms(lastEditedQueryBody);
    }

    // Clear any platform errors
    console.log(
      `clearing errors.platform; ${
        errors.platform
          ? `removing error: ${errors.platform}`
          : "no errors to remove"
      }`
    );
    errors.platform && setErrors(omit(errors, "platform"));

    setIsOverridePlatforms(switchToOverride);
  }, [
    errors,
    lastEditedQueryBody,
    lastEditedQueryPlatform,
    isOverridePlatforms,
  ]);

  const hasTeamMaintainerPermissions = isEditMode
    ? isAnyTeamMaintainerOrTeamAdmin &&
      storedPolicy &&
      currentUser &&
      storedPolicy.author_id === currentUser.id
    : isAnyTeamMaintainerOrTeamAdmin;

  const hasSavePermissions = isGlobalAdmin || isGlobalMaintainer;

  const onLoad = (editor: IAceEditor) => {
    editor.setOptions({
      enableLinking: true,
    });

    // @ts-expect-error
    // the string "linkClick" is not officially in the lib but we need it
    editor.on("linkClick", (data: EditorSession) => {
      const { type, value } = data.token;

      if (type === "osquery-token") {
        return onOsqueryTableSelect(value);
      }

      return false;
    });
  };

  const onChangePolicy = (sqlString: string) => {
    setLastEditedQueryBody(sqlString);
  };

  const promptSavePolicy = (forceNew = false) => (
    evt: React.MouseEvent<HTMLButtonElement>
  ) => {
    evt.preventDefault();

    const { errors: newErrors } = validateQuerySQL(lastEditedQueryBody);

    if (isEditMode && !lastEditedQueryName) {
      newErrors.name = "Query name must be present";
    }

<<<<<<< HEAD
    // Check that at least one supported platform has been selected
    const platform = lastEditedQueryPlatform
      ?.split(",")
      .filter((p) => SUPPORTED_PLATFORMS.includes(p))
      .join(",") as IQueryPlatform;
    if (!platform) {
      console.log(
        "add new error: Please select a platform to save this policy"
      );
      newErrors.platform = "Please select a platform to save this policy";
      !isOverridePlatforms && switchOverridePlatforms();
    }
    const reparsedPlatforms = listCompatiblePlatforms(
      parseSqlTables(lastEditedQueryBody)
    );
    console.log(
      "platform parser is not being re-run prior to save but here is what it would return for the query being saved: ",
      reparsedPlatforms
    );
    const parserErrors: IParserResult[] = [
      "none",
      "invalid query syntax",
      "no tables in query AST",
    ];
    if (parserErrors.includes(reparsedPlatforms[0])) {
      console.log(
        "saving was allowed to continue despite parser result; isOverridePlatforms: ",
        isOverridePlatforms
      );
    }

    if (isEmpty(newErrors)) {
=======
    let valid = true;
    const { valid: isValidated } = validateQuerySQL(lastEditedQueryBody);

    valid = isValidated;

    if (valid) {
>>>>>>> 5a2ed6f3
      if (!isEditMode || forceNew) {
        setIsNewPolicyModalOpen(true);
      } else {
        onUpdate({
          name: lastEditedQueryName,
          description: lastEditedQueryDescription,
          query: lastEditedQueryBody,
          platform,
        });
      }

      setIsEditingName(false);
      setIsEditingDescription(false);
<<<<<<< HEAD
    } else {
      setErrors(newErrors);
=======
      setIsEditingResolution(false);
>>>>>>> 5a2ed6f3
    }
  };

  const renderAuthor = (): JSX.Element | null => {
    return storedPolicy ? (
      <>
        <b>Author</b>
        <div>
          <Avatar
            user={addGravatarUrlToResource({
              email: storedPolicy.author_email,
            })}
            size="xsmall"
          />
          <span>
            {storedPolicy.author_name === currentUser?.name
              ? "You"
              : storedPolicy.author_name}
          </span>
        </div>
      </>
    ) : null;
  };

  const renderLabelComponent = (): JSX.Element | null => {
    if (!showOpenSchemaActionText) {
      return null;
    }

    return (
      <Button variant="text-icon" onClick={onOpenSchemaSidebar}>
        <>
          <img alt="" src={InfoIcon} />
          Show schema
        </>
      </Button>
    );
  };

  const renderPlatforms = () => {
    // Override mode is active so compatibility is based on checkbox values
    if (isOverridePlatforms) {
      return (
        <span>
          <form>
            <Checkbox
              value={isDarwinCompatible}
              onChange={(value: boolean) => setIsDarwinCompatible(value)}
              wrapperClassName={`${baseClass}__platform-checkbox-wrapper`}
            >
              macOS
            </Checkbox>
            <Checkbox
              value={isWindowsCompatible}
              onChange={(value: boolean) => setIsWindowsCompatible(value)}
              wrapperClassName={`${baseClass}__platform-checkbox-wrapper`}
            >
              Windows
            </Checkbox>
            <Checkbox
              value={isLinuxCompatible}
              onChange={(value: boolean) => setIsLinuxCompatible(value)}
              wrapperClassName={`${baseClass}__platform-checkbox-wrapper`}
            >
              Linux
            </Checkbox>
          </form>
        </span>
      );
    }

    // Override mode is not active so compatibility is based on parsed values
    const platforms = formatParsedPlatformsForDisplay(parsedPlatforms);

    if (platforms[0] === "invalid query syntax") {
      return (
        <span className="platform">
          No platforms (check your query for a possible syntax error)
        </span>
      );
    } else if (platforms[0] === "none") {
      return (
        <span className="platform">
          No platforms (check your query for invalid tables or tables that are
          supported on different platforms)
        </span>
      );
    }

    const isCompatible = (p: string) =>
      platforms[0] === "all" || platforms.includes(p);

    return PLATFORM_DISPLAY_ORDER.map((platform) => {
      return (
        <span key={`platform-compatibility__${platform}`} className="platform">
          <img
            alt={isCompatible(platform) ? "compatible" : "incompatible"}
            src={isCompatible(platform) ? CompatibleIcon : IncompatibleIcon}
          />
          {platform}
        </span>
      );
    });
  };

  const renderPlatformCompatibilityBlock = () => {
    return (
      <span className={`${baseClass}__platform-compatibility`}>
        <b>Compatible with:</b>
        <span className={`tooltip`}>
          <span
            className={`tooltip__tooltip-icon`}
            data-tip
            data-for="query-compatibility-tooltip"
            data-tip-disable={false}
          >
            <img alt="question icon" src={QuestionIcon} />
          </span>
          <ReactTooltip
            place="bottom"
            type="dark"
            effect="solid"
            backgroundColor="#3e4771"
            id="query-compatibility-tooltip"
            data-html
          >
            <span className={`tooltip__tooltip-text`}>
              Estimated compatiblity based on the tables <br />
              used in the query. Edit the compatibility <br />
              to override the platforms this policy is <br />
              checked on.
            </span>
          </ReactTooltip>
        </span>
        {renderPlatforms()}
        <Button variant="unstyled" onClick={switchOverridePlatforms}>
          <img
            alt="edit compatible platforms"
            src={isOverridePlatforms ? CloseIcon : PencilIcon}
          />
        </Button>
      </span>
    );
  };

  const renderName = () => {
    if (isEditMode) {
      if (isEditingName) {
        return (
          <InputField
            id="policy-name"
            type="textarea"
            name="policy-name"
            error={errors.name}
            value={lastEditedQueryName}
            placeholder="Add name here"
            inputClassName={`${baseClass}__policy-name`}
            onChange={setLastEditedQueryName}
            inputOptions={{
              autoFocus: true,
            }}
          />
        );
      }

      /* eslint-disable */
      // eslint complains about the button role
      // applied to H1 - this is needed to avoid
      // using a real button
      // prettier-ignore
      return (
        <h1
          role="button"
          className={`${baseClass}__policy-name`}
          onClick={() => setIsEditingName(true)}
        >
          {lastEditedQueryName}
          <img alt="Edit name" src={PencilIcon} />
        </h1>
      );
      /* eslint-enable */
    }

    return <h1 className={`${baseClass}__policy-name no-hover`}>New policy</h1>;
  };

  const renderDescription = () => {
    if (isEditMode) {
      if (isEditingDescription) {
        return (
          <InputField
            id="policy-description"
            type="textarea"
            name="policy-description"
            value={lastEditedQueryDescription}
            placeholder="Add description here."
            inputClassName={`${baseClass}__policy-description`}
            onChange={setLastEditedQueryDescription}
            inputOptions={{
              autoFocus: true,
            }}
          />
        );
      }

      /* eslint-disable */
      // eslint complains about the button role
      // applied to span - this is needed to avoid
      // using a real button
      // prettier-ignore
      return (
        <span
        role="button"
        className={`${baseClass}__policy-description`}
        onClick={() => setIsEditingDescription(true)}
        >
          {lastEditedQueryDescription || "Add description here."}
          <img alt="Edit description" src={PencilIcon} />
        </span>
      );
      /* eslint-enable */
    }

    return null;
  };

  const renderResolution = () => {
    if (isEditMode) {
      if (isEditingResolution) {
        return (
          <div className={`${baseClass}__policy-resolve`}>
            {" "}
            <b>Resolve:</b> <br />
            <InputField
              id="policy-resolution"
              type="textarea"
              name="policy-resolution"
              value={lastEditedQueryResolution}
              placeholder="Add resolution here."
              inputClassName={`${baseClass}__policy-resolution`}
              onChange={setLastEditedQueryResolution}
              inputOptions={{
                autoFocus: true,
              }}
            />
          </div>
        );
      }

      /* eslint-disable */
      // eslint complains about the button role
      // applied to span - this is needed to avoid
      // using a real button
      // prettier-ignore
      return (
        <div>
          <b>Resolve:</b> {" "}
          <span
            role="button"
            className={`${baseClass}__policy-resolution`}
            onClick={() => setIsEditingResolution(true)}
          >
            <img alt="Edit resolution" src={PencilIcon} />
          </span><br/>
          <span
            role="button"
            className={`${baseClass}__policy-resolution`}
            onClick={() => setIsEditingResolution(true)}
          >
            {lastEditedQueryResolution || "Add resolution here."}
          </span>
        </div>
      );
      /* eslint-enable */
    }

    return null;
  };

  const renderRunForObserver = (
    <form className={`${baseClass}__wrapper`}>
      <div className={`${baseClass}__title-bar`}>
        <div className="name-description-resolve">
          <h1 className={`${baseClass}__policy-name no-hover`}>
            {lastEditedQueryName}
          </h1>
          <p className={`${baseClass}__policy-description no-hover`}>
            {lastEditedQueryDescription}
          </p>
        </div>
        <div className="author">{renderAuthor()}</div>
      </div>
      <Button
        className={`${baseClass}__toggle-sql`}
        variant="text-link"
        onClick={() => setShowQueryEditor(!showQueryEditor)}
        disabled={false}
      >
        {showQueryEditor ? "Hide SQL" : "Show SQL"}
      </Button>
      {showQueryEditor && (
        <FleetAce
          value={lastEditedQueryBody}
          name="query editor"
          wrapperClassName={`${baseClass}__text-editor-wrapper`}
          readOnly
        />
      )}
      {renderLiveQueryWarning()}
    </form>
  );

  const renderForGlobalAdminOrAnyMaintainer = (
    <>
      <form className={`${baseClass}__wrapper`} autoComplete="off">
        <div className={`${baseClass}__title-bar`}>
          <div className="name-description-resolve">
            {renderName()}
            {renderDescription()}
            {renderResolution()}
          </div>
          <div className="author">{isEditMode && renderAuthor()}</div>
        </div>
        {errors.platform && (
          <div className={`${baseClass}__platform-error`}>
            {errors.platform}
          </div>
        )}
        <FleetAce
          value={lastEditedQueryBody}
          error={errors.query}
          label="Query:"
          labelActionComponent={renderLabelComponent()}
          name="query editor"
          onLoad={onLoad}
          wrapperClassName={`${baseClass}__text-editor-wrapper`}
<<<<<<< HEAD
          onChange={(sqlString: string) => setLastEditedQueryBody(sqlString)}
          handleSubmit={promptSaveQuery}
=======
          onChange={onChangePolicy}
          handleSubmit={promptSavePolicy}
>>>>>>> 5a2ed6f3
        />
        {renderPlatformCompatibilityBlock()}
        {renderLiveQueryWarning()}
        <div
          className={`${baseClass}__button-wrap ${baseClass}__button-wrap--new-policy`}
        >
          {(hasSavePermissions || isAnyTeamMaintainerOrTeamAdmin) && (
            <div className="query-form__button-wrap--save-policy-button">
              <div
                data-tip
                data-for="save-query-button"
                data-tip-disable={
                  !(
                    isAnyTeamMaintainerOrTeamAdmin &&
                    !hasTeamMaintainerPermissions
                  )
                }
              >
                <Button
                  className={`${baseClass}__save`}
                  variant="brand"
                  onClick={promptSavePolicy()}
                  disabled={
                    isAnyTeamMaintainerOrTeamAdmin &&
                    !hasTeamMaintainerPermissions
                  }
                >
                  Save
                </Button>
              </div>{" "}
              <ReactTooltip
                className={`save-policy-button-tooltip`}
                place="bottom"
                type="dark"
                effect="solid"
                backgroundColor="#3e4771"
                id="save-query-button"
                data-html
              >
                <div
                  className={`tooltip`}
                  style={{ width: "152px", textAlign: "center" }}
                >
                  You can only save changes to a query if you are the author.
                </div>
              </ReactTooltip>
            </div>
          )}
          <Button
            className={`${baseClass}__run`}
            variant="blue-green"
            onClick={goToSelectTargets}
          >
            Run query
          </Button>
        </div>
      </form>
      {isNewPolicyModalOpen && (
        <NewPolicyModal
          baseClass={baseClass}
          queryValue={lastEditedQueryBody}
          onCreatePolicy={onCreatePolicy}
          setIsNewPolicyModalOpen={setIsNewPolicyModalOpen}
        />
      )}
    </>
  );

  if (isStoredPolicyLoading) {
    return <Spinner />;
  }

  if (isOnlyObserver || isGlobalObserver) {
    return renderRunForObserver;
  }

  return renderForGlobalAdminOrAnyMaintainer;
};

export default PolicyForm;<|MERGE_RESOLUTION|>--- conflicted
+++ resolved
@@ -20,6 +20,7 @@
 import FleetAce from "components/FleetAce"; // @ts-ignore
 import validateQuery from "components/forms/validators/validate_query";
 import Button from "components/buttons/Button";
+import Checkbox from "components/forms/fields/Checkbox";
 import Spinner from "components/Spinner"; // @ts-ignore
 import InputField from "components/forms/fields/InputField";
 import NewPolicyModal from "../NewPolicyModal";
@@ -88,24 +89,8 @@
   renderLiveQueryWarning,
 }: IPolicyFormProps): JSX.Element => {
   const isEditMode = !!policyIdForEdit;
-<<<<<<< HEAD
   console.log("rendering QueryForm");
   console.log("isEditMode: ", isEditMode);
-=======
-  const [errors, setErrors] = useState<{ [key: string]: string }>({});
-  const [isNewPolicyModalOpen, setIsNewPolicyModalOpen] = useState<boolean>(
-    false
-  );
-  const [showQueryEditor, setShowQueryEditor] = useState<boolean>(false);
-  const [compatiblePlatforms, setCompatiblePlatforms] = useState<string[]>([]);
-  const [isEditingName, setIsEditingName] = useState<boolean>(false);
-  const [isEditingDescription, setIsEditingDescription] = useState<boolean>(
-    false
-  );
-  const [isEditingResolution, setIsEditingResolution] = useState<boolean>(
-    false
-  );
->>>>>>> 5a2ed6f3
 
   // Note: The PolicyContext values should always be used for any mutable policy data such as query name
   // The storedPolicy prop should only be used to access immutable metadata such as author id
@@ -113,19 +98,13 @@
     lastEditedQueryName,
     lastEditedQueryDescription,
     lastEditedQueryBody,
-<<<<<<< HEAD
     lastEditedQueryPlatform,
+    lastEditedQueryResolution,
     setLastEditedQueryName,
     setLastEditedQueryDescription,
     setLastEditedQueryBody,
     setLastEditedQueryPlatform,
-=======
-    lastEditedQueryResolution,
-    setLastEditedQueryName,
-    setLastEditedQueryDescription,
-    setLastEditedQueryBody,
     setLastEditedQueryResolution,
->>>>>>> 5a2ed6f3
   } = useContext(PolicyContext);
 
   const {
@@ -142,7 +121,13 @@
   const [isEditingDescription, setIsEditingDescription] = useState<boolean>(
     false
   );
+  const [isEditingResolution, setIsEditingResolution] = useState<boolean>(
+    false
+  );
   const [isSaveModalOpen, setIsSaveModalOpen] = useState<boolean>(false);
+  const [isNewPolicyModalOpen, setIsNewPolicyModalOpen] = useState<boolean>(
+    false
+  );
   const [showQueryEditor, setShowQueryEditor] = useState<boolean>(false);
 
   const [isOverridePlatforms, setIsOverridePlatforms] = useState<boolean>(
@@ -197,7 +182,6 @@
   // Watch for changes to override checkbox values and update lastEditedQueryPlatform but only if
   // checkboxes have already been defined (which should only be the case after storedQuery is loaded)
   useEffect(() => {
-<<<<<<< HEAD
     console.log(
       `triggered checkbox change effect; new checkbox values: darwin = ${isDarwinCompatible}, windows = ${isWindowsCompatible}, linux = ${isLinuxCompatible}`
     );
@@ -224,18 +208,6 @@
       console.log("triggered query body changed effect");
       debounceParsePlatforms(lastEditedQueryBody);
     }
-=======
-    debounceCompatiblePlatforms(lastEditedQueryBody);
-
-    let valid = true;
-    const { valid: isValidated, errors: newErrors } = validateQuerySQL(
-      lastEditedQueryBody
-    );
-    valid = isValidated;
-    setErrors({
-      ...newErrors,
-    });
->>>>>>> 5a2ed6f3
   }, [lastEditedQueryBody]);
 
   // Watch for changes in parsedPlatforms and update lastEditedQueryPlatform if override is not active
@@ -328,7 +300,6 @@
       newErrors.name = "Query name must be present";
     }
 
-<<<<<<< HEAD
     // Check that at least one supported platform has been selected
     const platform = lastEditedQueryPlatform
       ?.split(",")
@@ -361,14 +332,6 @@
     }
 
     if (isEmpty(newErrors)) {
-=======
-    let valid = true;
-    const { valid: isValidated } = validateQuerySQL(lastEditedQueryBody);
-
-    valid = isValidated;
-
-    if (valid) {
->>>>>>> 5a2ed6f3
       if (!isEditMode || forceNew) {
         setIsNewPolicyModalOpen(true);
       } else {
@@ -382,12 +345,9 @@
 
       setIsEditingName(false);
       setIsEditingDescription(false);
-<<<<<<< HEAD
+      setIsEditingResolution(false);
     } else {
       setErrors(newErrors);
-=======
-      setIsEditingResolution(false);
->>>>>>> 5a2ed6f3
     }
   };
 
@@ -724,13 +684,8 @@
           name="query editor"
           onLoad={onLoad}
           wrapperClassName={`${baseClass}__text-editor-wrapper`}
-<<<<<<< HEAD
-          onChange={(sqlString: string) => setLastEditedQueryBody(sqlString)}
-          handleSubmit={promptSaveQuery}
-=======
           onChange={onChangePolicy}
           handleSubmit={promptSavePolicy}
->>>>>>> 5a2ed6f3
         />
         {renderPlatformCompatibilityBlock()}
         {renderLiveQueryWarning()}
